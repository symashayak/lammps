--- conflicted
+++ resolved
@@ -33,13 +33,8 @@
 See "(Sun)"_#Sun for a description of the COMPASS class2 force field.
 
 Coefficients for the Ea, Ebb, and Eba formulas must be defined for
-<<<<<<< HEAD
-each angle type via the "angle_coeff"_angle_coeff.html command as in the
-example above, or in the data file or restart files read by the
-=======
 each angle type via the "angle_coeff"_angle_coeff.html command as in
 the example above, or in the data file or restart files read by the
->>>>>>> 0b373060
 "read_data"_read_data.html or "read_restart"_read_restart.html
 commands.
 
