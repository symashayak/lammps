"LAMMPS WWW Site"_lws - "LAMMPS Documentation"_ld - "LAMMPS Commands"_lc :c

:link(lws,http://lammps.sandia.gov)
:link(ld,Manual.html)
:link(lc,Section_commands.html#comm)

:line

fix wall/reflect command :h3

[Syntax:]

fix ID group-ID wall/reflect face arg ... keyword value ... :pre

ID, group-ID are documented in "fix"_fix.html command :ulb,l
wall/reflect = style name of this fix command :l
one or more face/arg pairs may be appended :l
face = {xlo} or {xhi} or {ylo} or {yhi} or {zlo} or {zhi} :l
  {xlo},{ylo},{zlo} arg = EDGE or constant or variable
    EDGE = current lo edge of simulation box
    constant = number like 0.0 or -30.0 (distance units)
    variable = "equal-style variable"_variable.html like v_x or v_wiggle
  {xhi},{yhi},{zhi} arg = EDGE or constant or variable
    EDGE = current hi edge of simulation box
    constant = number like 50.0 or 100.3 (distance units)
    variable = "equal-style variable"_variable.html like v_x or v_wiggle :pre
zero or more keyword/value pairs may be appended :l
keyword = {units} :l
  {units} value = {lattice} or {box}
    {lattice} = the wall position is defined in lattice units
    {box} = the wall position is defined in simulation box units :pre
:ule

[Examples:]

fix xwalls all wall/reflect xlo EDGE xhi EDGE
fix walls all wall/reflect xlo 0.0 ylo 10.0 units box
fix top all wall/reflect zhi v_pressdown :pre

[Description:]

Bound the simulation with one or more walls which reflect particles
in the specified group when they attempt to move thru them. 

Reflection means that if an atom moves outside the wall on a timestep
by a distance delta (e.g. due to "fix nve"_fix_nve.html), then it is
put back inside the face by the same delta, and the sign of the
corresponding component of its velocity is flipped.

When used in conjunction with "fix nve"_fix_nve.html and "run_style
verlet"_run_style.html, the resultant time-integration algorithm is
equivalent to the primitive splitting algorithm (PSA) described by
"Bond"_#Bond.  Because each reflection event divides
the corresponding timestep asymmetrically, energy conservation is only
satisfied to O(dt), rather than to O(dt^2) as it would be for
velocity-Verlet integration without reflective walls.

Up to 6 walls or faces can be specified in a single command: {xlo},
{xhi}, {ylo}, {yhi}, {zlo}, {zhi}.  A {lo} face reflects particles
that move to a coordinate less than the wall position, back in the
{hi} direction.  A {hi} face reflects particles that move to a
coordinate higher than the wall position, back in the {lo} direction.

The position of each wall can be specified in one of 3 ways: as the
EDGE of the simulation box, as a constant value, or as a variable.  If
EDGE is used, then the corresponding boundary of the current
simulation box is used.  If a numeric constant is specified then the
wall is placed at that position in the appropriate dimension (x, y, or
z).  In both the EDGE and constant cases, the wall will never move.
If the wall position is a variable, it should be specified as v_name,
where name is an "equal-style variable"_variable.html name.  In this
case the variable is evaluated each timestep and the result becomes
the current position of the reflecting wall.  Equal-style variables
can specify formulas with various mathematical functions, and include
"thermo_style"_thermo_style.html command keywords for the simulation
box parameters and timestep and elapsed time.  Thus it is easy to
specify a time-dependent wall position.

The {units} keyword determines the meaning of the distance units used
to define a wall position, but only when a numeric constant is used.
It is not relevant when EDGE or a variable is used to specify a face
position.

A {box} value selects standard distance units as defined by the
"units"_units.html command, e.g. Angstroms for units = real or metal.
A {lattice} value means the distance units are in lattice spacings.
The "lattice"_lattice.html command must have been previously used to
define the lattice spacings.

:line

Here are examples of variable definitions that move the wall position
in a time-dependent fashion using equal-style
"variables"_variable.html.

variable ramp equal ramp(0,10)
fix 1 all wall/reflect xlo v_ramp :pre

variable linear equal vlinear(0,20)
fix 1 all wall/reflect xlo v_linear :pre

variable wiggle equal swiggle(0.0,5.0,3.0)
<<<<<<< HEAD
fix 1 all wall/reflect xlo v_wiggle  :pre
=======
fix 1 all wall/reflect xlo v_wiggle :pre
>>>>>>> 9c5ad7cf

variable wiggle equal cwiggle(0.0,5.0,3.0)
fix 1 all wall/reflect xlo v_wiggle :pre

The ramp(lo,hi) function adjusts the wall position linearly from lo to
hi over the course of a run.  The linear(c0,velocity) function does
something similar using the equation position = c0 + velocity*delta,
where delta is the elapsed time.

The swiggle(c0,A,period) function causes the wall position to
oscillate sinusoidally according to this equation, where omega = 2 PI
/ period:

position = c0 + A sin(omega*delta) :pre

The cwiggle(c0,A,period) function causes the wall position to
oscillate sinusoidally according to this equation, which will have an
initial wall velocity of 0.0, and thus may impose a gentler
perturbation on the particles:

position = c0 + A (1 - cos(omega*delta)) :pre

:line

[Restart, fix_modify, output, run start/stop, minimize info:]

No information about this fix is written to "binary restart
files"_restart.html.  None of the "fix_modify"_fix_modify.html options
are relevant to this fix.  No global or per-atom quantities are stored
by this fix for access by various "output
commands"_Section_howto.html#howto_15.  No parameter of this fix can
be used with the {start/stop} keywords of the "run"_run.html command.
This fix is not invoked during "energy minimization"_minimize.html.

[Restrictions:]

Any dimension (xyz) that has a reflecting wall must be non-periodic.

A reflecting wall should not be used with rigid bodies such as those
defined by a "fix rigid" command.  This is because the wall/reflect
displaces atoms directly rather than exerts a force on them.  For
rigid bodies, use a soft wall instead, such as "fix
wall/lj93"_fix_wall.html.  LAMMPS will flag the use of a rigid
fix with fix wall/reflect with a warning, but will not generate an
error.

[Related commands:]

"fix wall/lj93"_fix_wall.html command

[Default:] none

:line

:link(Bond)
[(Bond)] Bond and Leimkuhler, SIAM J Sci Comput, 30, p 134 (2007).<|MERGE_RESOLUTION|>--- conflicted
+++ resolved
@@ -100,11 +100,7 @@
 fix 1 all wall/reflect xlo v_linear :pre
 
 variable wiggle equal swiggle(0.0,5.0,3.0)
-<<<<<<< HEAD
-fix 1 all wall/reflect xlo v_wiggle  :pre
-=======
 fix 1 all wall/reflect xlo v_wiggle :pre
->>>>>>> 9c5ad7cf
 
 variable wiggle equal cwiggle(0.0,5.0,3.0)
 fix 1 all wall/reflect xlo v_wiggle :pre
