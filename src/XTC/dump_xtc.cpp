/* ----------------------------------------------------------------------
   LAMMPS - Large-scale Atomic/Molecular Massively Parallel Simulator
   http://lammps.sandia.gov, Sandia National Laboratories
   Steve Plimpton, sjplimp@sandia.gov

   Copyright (2003) Sandia Corporation.  Under the terms of Contract
   DE-AC04-94AL85000 with Sandia Corporation, the U.S. Government retains
   certain rights in this software.  This software is distributed under 
   the GNU General Public License.

   See the README file in the top-level LAMMPS directory.
------------------------------------------------------------------------- */

/* ----------------------------------------------------------------------
   Contributing authors: Naveen Michaud-Agrawal (Johns Hopkins U)
                         open-source XDR routines from
			   Frans van Hoesel (http://md.chem.rug.nl/hoesel)
<<<<<<< HEAD
			   are also included in this file
                         Axel Kohlmeyer (Temple U)
                           port to platforms without XDR support
                           added support for unwrapped trajectories
			   added support for group dumps
=======
			   are included in this file
                         Axel Kohlmeyer (Temple U)
                           port to platforms without XDR support
                           added support for unwrapped trajectories
			   support for groups
>>>>>>> 21d6379e
------------------------------------------------------------------------- */

#include "math.h"
#include "stdio.h"
#include "stdlib.h"
#include "string.h"
#include "limits.h"
#include "dump_xtc.h"
#include "domain.h"
#include "output.h"
#include "atom.h"
#include "update.h"
#include "group.h"
#include "output.h"
#include "error.h"
#include "memory.h"

using namespace LAMMPS_NS;

#define EPS 1e-5
#define XTC_MAGIC 1995

#define MYMIN(a,b) ((a) < (b) ? (a) : (b))
#define MYMAX(a,b) ((a) > (b) ? (a) : (b))

int xdropen(XDR *, const char *, const char *);
int xdrclose(XDR *);
void xdrfreebuf();
int xdr3dfcoord(XDR *, float *, int *, float *);

/* ---------------------------------------------------------------------- */

DumpXTC::DumpXTC(LAMMPS *lmp, int narg, char **arg) : Dump(lmp, narg, arg)
{
  if (narg != 5) error->all("Illegal dump xtc command");
  if (binary || compressed || multifile || multiproc)
    error->all("Invalid dump xtc filename");

  size_one = 3;
  sort_flag = 1;
  sortcol = 0;
  format_default = NULL;
  flush_flag = 0;
  unwrap_flag = 0;
  precision = 1000.0;

  // allocate global array for atom coords

<<<<<<< HEAD
  if (igroup == group->find("all"))
    natoms = static_cast<int> (atom->natoms);
  else
    natoms = static_cast<int> (group->count(igroup));
  if (natoms <= 0) error->all("Invalid natoms for dump xtc");
=======
  if (igroup == 0) natoms = static_cast<int> (atom->natoms);
  else natoms = static_cast<int> (group->count(igroup));
  if (natoms <= 0) error->all("Invalid natoms for dump xtc");

>>>>>>> 21d6379e
  coords = (float *) memory->smalloc(3*natoms*sizeof(float),"dump:coords");

  // sfactor = conversion of coords to XTC units
  // GROMACS standard is nanometers, not Angstroms

  sfactor = 0.1;
  if (strcmp(update->unit_style,"lj") == 0) sfactor = 1.0;

  openfile();
  nevery_save = 0;
  ntotal = 0;
}

/* ---------------------------------------------------------------------- */

DumpXTC::~DumpXTC()
{
  memory->sfree(coords);

  if (me == 0) {
    xdrclose(&xd);
    xdrfreebuf();
  }
}

/* ---------------------------------------------------------------------- */

void DumpXTC::init_style()
{
  if (sort_flag == 0 || sortcol != 0)
    error->all("Dump xtc requires sorting by atom ID");

  // check that flush_flag is not set since dump::write() will use it

  if (flush_flag) error->all("Cannot set dump_modify flush for dump xtc");
<<<<<<< HEAD

  // check that dump frequency has not changed and is not a variable

  int idump;
  for (idump = 0; idump < output->ndump; idump++)
    if (strcmp(id,output->dump[idump]->id) == 0) break;
  if (output->every_dump[idump] == 0)
    error->all("Cannot use variable every setting for dump xtc");

  if (nevery_save == 0) nevery_save = output->every_dump[idump];
  else if (nevery_save != output->every_dump[idump])
    error->all("Cannot change dump_modify every for dump xtc");
}
=======
>>>>>>> 21d6379e

  // check that dump frequency has not changed and is not a variable

  int idump;
  for (idump = 0; idump < output->ndump; idump++)
    if (strcmp(id,output->dump[idump]->id) == 0) break;
  if (output->every_dump[idump] == 0)
    error->all("Cannot use variable every setting for dump dcd");

<<<<<<< HEAD
double DumpXTC::memory_usage()
{
  double bytes = maxbuf * sizeof(double);
  bytes += 3*natoms * sizeof(float);
  bytes += natoms * size_one_id;

  return bytes;
=======
  if (nevery_save == 0) nevery_save = output->every_dump[idump];
  else if (nevery_save != output->every_dump[idump])
    error->all("Cannot change dump_modify every for dump dcd");
>>>>>>> 21d6379e
}

/* ---------------------------------------------------------------------- */

void DumpXTC::openfile()
{
  // XTC maintains it's own XDR file ptr
  // set fp to NULL so parent dump class will not use it

  fp = NULL;
  if (me == 0)
    if (xdropen(&xd,filename,"w") == 0) error->one("Cannot open dump file");

  build_idmap(natoms);
}

/* ---------------------------------------------------------------------- */

void DumpXTC::write_header(int n)
{
  // all procs realloc coords if total count grew

  if (n != natoms) {
<<<<<<< HEAD
    memory->sfree(coords);
=======
>>>>>>> 21d6379e
    natoms = n;
    memory->sfree(coords);
    coords = (float *) memory->smalloc(3*natoms*sizeof(float),"dump:coords");
  }

  // only proc 0 writes header

  if (me != 0) return;

  int tmp = XTC_MAGIC;
  xdr_int(&xd,&tmp);
  xdr_int(&xd,&n);
  xdr_int(&xd,&update->ntimestep);
  float time_value = update->ntimestep * update->dt;
  xdr_float(&xd,&time_value);

  // cell basis vectors

  if (domain->triclinic) {
    float zero = 0.0;
    float xdim = sfactor * (domain->boxhi[0] - domain->boxlo[0]);
    float ydim = sfactor * (domain->boxhi[1] - domain->boxlo[1]);
    float zdim = sfactor * (domain->boxhi[2] - domain->boxlo[2]);
    float xy = sfactor * domain->xy;
    float xz = sfactor * domain->xz;
    float yz = sfactor * domain->yz;

    xdr_float(&xd,&xdim); xdr_float(&xd,&zero); xdr_float(&xd,&zero);
    xdr_float(&xd,&xy  ); xdr_float(&xd,&ydim); xdr_float(&xd,&zero);
    xdr_float(&xd,&xz  ); xdr_float(&xd,&yz  ); xdr_float(&xd,&zdim);
  } else {
    float zero = 0.0;
    float xdim = sfactor * (domain->boxhi[0] - domain->boxlo[0]);
    float ydim = sfactor * (domain->boxhi[1] - domain->boxlo[1]);
    float zdim = sfactor * (domain->boxhi[2] - domain->boxlo[2]);

    xdr_float(&xd,&xdim); xdr_float(&xd,&zero); xdr_float(&xd,&zero);
    xdr_float(&xd,&zero); xdr_float(&xd,&ydim); xdr_float(&xd,&zero);
    xdr_float(&xd,&zero); xdr_float(&xd,&zero); xdr_float(&xd,&zdim);
  }
}

/* ---------------------------------------------------------------------- */

int DumpXTC::count()
{
<<<<<<< HEAD
  if (igroup == group->find("all"))
    return atom->nlocal;
=======
  if (igroup == 0) return atom->nlocal;
>>>>>>> 21d6379e

  int *mask = atom->mask;
  int nlocal = atom->nlocal;

  int m = 0;
<<<<<<< HEAD
  for (int i=0; i<nlocal; ++i)
    if (mask[i] & groupbit) ++m;

=======
  for (int i = 0; i < nlocal; i++)
    if (mask[i] & groupbit) m++;
>>>>>>> 21d6379e
  return m;
}

/* ---------------------------------------------------------------------- */

void DumpXTC::pack(int *ids)
{
  int m,n;

  int *tag = atom->tag;
  double **x = atom->x;
  int *image = atom->image;
  int *mask = atom->mask;
  int nlocal = atom->nlocal;
  int *mask = atom->mask;

  m = n = 0;
  if (unwrap_flag == 1) {
    double xprd = domain->xprd;
    double yprd = domain->yprd;
    double zprd = domain->zprd;
    double xy = domain->xy;
    double xz = domain->xz;
    double yz = domain->yz;

<<<<<<< HEAD
    for (int i = 0; i < nlocal; i++) {
=======
    for (int i = 0; i < nlocal; i++)
>>>>>>> 21d6379e
      if (mask[i] & groupbit) {
	int ix = (image[i] & 1023) - 512;
	int iy = (image[i] >> 10 & 1023) - 512;
	int iz = (image[i] >> 20) - 512;
<<<<<<< HEAD

	if (domain->triclinic) {
	  buf[m++] = tag[i];
=======
	
	if (domain->triclinic) {
>>>>>>> 21d6379e
	  buf[m++] = sfactor * (x[i][0] + ix * xprd + iy * xy + iz * xz);
	  buf[m++] = sfactor * (x[i][1] + iy * yprd + iz * yz);
	  buf[m++] = sfactor * (x[i][2] + iz * zprd);
	} else {
<<<<<<< HEAD
	  buf[m++] = tag[i];
=======
>>>>>>> 21d6379e
	  buf[m++] = sfactor * (x[i][0] + ix * xprd);
	  buf[m++] = sfactor * (x[i][1] + iy * yprd);
	  buf[m++] = sfactor * (x[i][2] + iz * zprd);
	}
<<<<<<< HEAD
=======
	ids[n++] = tag[i];
>>>>>>> 21d6379e
      }

  } else {
<<<<<<< HEAD
    for (int i = 0; i < nlocal; i++) {
      if (mask[i] & groupbit) {
	buf[m++] = tag[i];
	buf[m++] = sfactor*x[i][0];
	buf[m++] = sfactor*x[i][1];
	buf[m++] = sfactor*x[i][2];
      }
    }
=======
    for (int i = 0; i < nlocal; i++)
      if (mask[i] & groupbit) {
	buf[m++] = sfactor*x[i][0];
	buf[m++] = sfactor*x[i][1];
	buf[m++] = sfactor*x[i][2];
	ids[n++] = tag[i];
      }
>>>>>>> 21d6379e
  }
}

/* ---------------------------------------------------------------------- */

void DumpXTC::write_data(int n, double *mybuf)
{
<<<<<<< HEAD
  int i,j,tag;

  int m = 0;
  for (i = 0; i < n; i++) {
    tag = lookup_id(static_cast<int> (mybuf[m]));
    j = 3*tag;
    coords[j]   = mybuf[m+1];
    coords[j+1] = mybuf[m+2];
    coords[j+2] = mybuf[m+3];
    m += size_one;
=======
  int j;

  // copy buf atom coords into global array

  int m = 0;
  int k = 3*ntotal;
  for (int i = 0; i < n; i++) {
    coords[k++] = mybuf[m++];
    coords[k++] = mybuf[m++];
    coords[k++] = mybuf[m++];
    ntotal++;
>>>>>>> 21d6379e
  }

  // if last chunk of atoms in this snapshot, write global arrays to file

  if (ntotal == natoms) {
    write_frame();
    ntotal = 0;
  }
}

/* ---------------------------------------------------------------------- */

int DumpXTC::modify_param(int narg, char **arg)
{
  if (strcmp(arg[0],"unwrap") == 0) {
    if (narg < 2) error->all("Illegal dump_modify command");
    if (strcmp(arg[1],"yes") == 0) unwrap_flag = 1;
    else if (strcmp(arg[1],"no") == 0) unwrap_flag = 0;
    else error->all("Illegal dump_modify command");
    return 2;
  } else if (strcmp(arg[0],"precision") == 0) {
    if (narg < 2) error->all("Illegal dump_modify command");
    precision = atof(arg[1]);
    if ((fabs(precision-10.0) > EPS) && (fabs(precision-100.0) > EPS) && 
	(fabs(precision-1000.0) > EPS) && (fabs(precision-10000.0) > EPS) && 
	(fabs(precision-100000.0) > EPS) && 
	(fabs(precision-1000000.0) > EPS)) 
      error->all("Illegal dump_modify command");
    return 2;
  }
  return 0;
}

/* ----------------------------------------------------------------------
   return # of bytes of allocated memory in buf and global coords array
------------------------------------------------------------------------- */

double DumpXTC::memory_usage()
{
  double bytes = Dump::memory_usage();
  bytes += 3*natoms * sizeof(float);
  return bytes;
}

/* ---------------------------------------------------------------------- */

void DumpXTC::write_frame()
{
  xdr3dfcoord(&xd,coords,&natoms,&precision);
}

// ----------------------------------------------------------------------
// C functions that create GROMOS-compatible XDR files
// open-source
// (c) 1995 Frans van Hoesel, hoesel@chem.rug.nl
// ----------------------------------------------------------------------

/*____________________________________________________________________________
 |
 | Below are the routines to be used by C programmers. Use the 'normal'
 | xdr routines to write integers, floats, etc (see man xdr)	
 |
 | int xdropen(XDR *xdrs, const char *filename, const char *type)
 |	This will open the file with the given filename and the 
 |	given mode. You should pass it an allocated XDR struct
 |	in xdrs, to be used in all other calls to xdr routines.
 |	Mode is 'w' to create, or update an file, and for all 
 |	other values of mode the file is opened for reading. 
 |	You need to call xdrclose to flush the output and close
 |	the file.
 |
 |	Note that you should not use xdrstdio_create, which
 |	comes with the standard xdr library.
 |
 | int xdrclose(XDR *xdrs)
 |	Flush the data to the file, and close the file;
 |	You should not use xdr_destroy (which comes standard
 |	with the xdr libraries).
 |	 
 | int xdr3dfcoord(XDR *xdrs, float *fp, int *size, float *precision)
 |	This is \fInot\fR a standard xdr routine. I named it this 
 |	way, because it invites people to use the other xdr 
 |	routines.
 |
 |	(c) 1995 Frans van Hoesel, hoesel@chem.rug.nl
*/	

#define MAXID 20
static FILE *xdrfiles[MAXID];
static XDR *xdridptr[MAXID];
static char xdrmodes[MAXID];
static int *ip = NULL;
static int *buf = NULL;

/*___________________________________________________________________________
 |
 | what follows are the C routines for opening, closing xdr streams
 | and the routine to read/write compressed coordinates together
 | with some routines to assist in this task (those are marked
 | static and cannot be called from user programs)
*/
#define MAXABS INT_MAX-2

#ifndef SQR
#define SQR(x) ((x)*(x))
#endif
static int magicints[] = {
  0, 0, 0, 0, 0, 0, 0, 0, 0,
  8, 10, 12, 16, 20, 25, 32, 40, 50, 64,
  80, 101, 128, 161, 203, 256, 322, 406, 512, 645,
  812, 1024, 1290, 1625, 2048, 2580, 3250, 4096, 5060, 6501,
  8192, 10321, 13003, 16384, 20642, 26007, 32768, 41285, 52015, 65536,
  82570, 104031, 131072, 165140, 208063, 262144, 330280, 416127, 
  524287, 660561,
  832255, 1048576, 1321122, 1664510, 2097152, 2642245, 3329021, 
  4194304, 5284491, 6658042,
  8388607, 10568983, 13316085, 16777216 };

#define FIRSTIDX 9
/* note that magicints[FIRSTIDX-1] == 0 */
#define LASTIDX (sizeof(magicints) / sizeof(*magicints))

/*__________________________________________________________________________
 |
 | xdropen - open xdr file
 |
 | This versions differs from xdrstdio_create, because I need to know
 | the state of the file (read or write) so I can use xdr3dfcoord
 | in eigther read or write mode, and the file descriptor
 | so I can close the file (something xdr_destroy doesn't do).
 |
*/

int xdropen(XDR *xdrs, const char *filename, const char *type)
{
  static int init_done = 0;
  enum xdr_op lmode;
  int xdrid;
    
  if (init_done == 0) {
    for (xdrid = 1; xdrid < MAXID; xdrid++) {
      xdridptr[xdrid] = NULL;
    }
    init_done = 1;
  }
  xdrid = 1;
  while (xdrid < MAXID && xdridptr[xdrid] != NULL) {
    xdrid++;
  }
  if (xdrid == MAXID) {
    return 0;
  }
  if (*type == 'w' || *type == 'W') {
    type = (char *) "w+";
    lmode = XDR_ENCODE;
  } else {
    type = (char *) "r";
    lmode = XDR_DECODE;
  }
  xdrfiles[xdrid] = fopen(filename, type);
  if (xdrfiles[xdrid] == NULL) {
    xdrs = NULL;
    return 0;
  }
  xdrmodes[xdrid] = *type;

  /* next test isn't usefull in the case of C language
   * but is used for the Fortran interface
   * (C users are expected to pass the address of an already allocated
   * XDR staructure)
   */
  if (xdrs == NULL) {
    xdridptr[xdrid] = (XDR *) malloc(sizeof(XDR));
    xdrstdio_create(xdridptr[xdrid], xdrfiles[xdrid], lmode);
  } else {
    xdridptr[xdrid] = xdrs;
    xdrstdio_create(xdrs, xdrfiles[xdrid], lmode);
  }
  return xdrid;
}

/*_________________________________________________________________________
 |
 | xdrclose - close a xdr file
 |
 | This will flush the xdr buffers, and destroy the xdr stream.
 | It also closes the associated file descriptor (this is *not*
 | done by xdr_destroy).
 |
*/
 
int xdrclose(XDR *xdrs)
{
  int xdrid;
    
  if (xdrs == NULL) {
    fprintf(stderr, "xdrclose: passed a NULL pointer\n");
    exit(1);
  }
  for (xdrid = 1; xdrid < MAXID; xdrid++) {
    if (xdridptr[xdrid] == xdrs) {
      
      xdr_destroy(xdrs);
      fclose(xdrfiles[xdrid]);
      xdridptr[xdrid] = NULL;
      return 1;
    }
  } 
  fprintf(stderr, "xdrclose: no such open xdr file\n");
  exit(1);
  return 1;
}

/*_________________________________________________________________________
 |
 | xdrfreebuf - free the buffers used by xdr3dfcoord
 |
*/
void xdrfreebuf()
{
  if (ip) free(ip);
  if (buf) free(buf);
  ip = NULL;
  buf = NULL;
}


/*____________________________________________________________________________
 |
 | sendbits - encode num into buf using the specified number of bits
 |
 | This routines appends the value of num to the bits already present in
 | the array buf. You need to give it the number of bits to use and you
 | better make sure that this number of bits is enough to hold the value
 | Also num must be positive.
 |
*/

static void sendbits(int buf[], int num_of_bits, int num)
{
  unsigned int cnt, lastbyte;
  int lastbits;
  unsigned char * cbuf;
    
  cbuf = ((unsigned char *)buf) + 3 * sizeof(*buf);
  cnt = (unsigned int) buf[0];
  lastbits = buf[1];
  lastbyte =(unsigned int) buf[2];
  while (num_of_bits >= 8) {
    lastbyte = (lastbyte << 8) | ((num >> (num_of_bits -8)) /* & 0xff*/);
    cbuf[cnt++] = lastbyte >> lastbits;
    num_of_bits -= 8;
  }
  if (num_of_bits > 0) {
    lastbyte = (lastbyte << num_of_bits) | num;
    lastbits += num_of_bits;
    if (lastbits >= 8) {
      lastbits -= 8;
      cbuf[cnt++] = lastbyte >> lastbits;
    }
  }
  buf[0] = cnt;
  buf[1] = lastbits;
  buf[2] = lastbyte;
  if (lastbits>0) {
    cbuf[cnt] = lastbyte << (8 - lastbits);
  }
}

/*_________________________________________________________________________
 |
 | sizeofint - calculate bitsize of an integer
 |
 | return the number of bits needed to store an integer with given max size
 |
*/

static int sizeofint(const int size)
{
  unsigned int num = 1;
  int num_of_bits = 0;
  
  while (size >= num && num_of_bits < 32) {
    num_of_bits++;
    num <<= 1;
  }
  return num_of_bits;
}

/*___________________________________________________________________________
 |
 | sizeofints - calculate 'bitsize' of compressed ints
 |
 | given the number of small unsigned integers and the maximum value
 | return the number of bits needed to read or write them with the
 | routines receiveints and sendints. You need this parameter when
 | calling these routines. Note that for many calls I can use
 | the variable 'smallidx' which is exactly the number of bits, and
 | So I don't need to call 'sizeofints for those calls.
*/

static int sizeofints( const int num_of_ints, unsigned int sizes[])
{
  int i, num;
  unsigned int num_of_bytes, num_of_bits, bytes[32], bytecnt, tmp;
  num_of_bytes = 1;
  bytes[0] = 1;
  num_of_bits = 0;
  for (i=0; i < num_of_ints; i++) {	
    tmp = 0;
    for (bytecnt = 0; bytecnt < num_of_bytes; bytecnt++) {
      tmp = bytes[bytecnt] * sizes[i] + tmp;
      bytes[bytecnt] = tmp & 0xff;
      tmp >>= 8;
    }
    while (tmp != 0) {
      bytes[bytecnt++] = tmp & 0xff;
      tmp >>= 8;
    }
    num_of_bytes = bytecnt;
  }
  num = 1;
  num_of_bytes--;
  while (bytes[num_of_bytes] >= num) {
    num_of_bits++;
    num *= 2;
  }
  return num_of_bits + num_of_bytes * 8;
}

/*____________________________________________________________________________
 |
 | sendints - send a small set of small integers in compressed 
 |
 | this routine is used internally by xdr3dfcoord, to send a set of
 | small integers to the buffer. 
 | Multiplication with fixed (specified maximum ) sizes is used to get
 | to one big, multibyte integer. Allthough the routine could be
 | modified to handle sizes bigger than 16777216, or more than just
 | a few integers, this is not done, because the gain in compression
 | isn't worth the effort. Note that overflowing the multiplication
 | or the byte buffer (32 bytes) is unchecked and causes bad results.
 |
 */
 
static void sendints(int buf[], const int num_of_ints, const int num_of_bits,
		     unsigned int sizes[], unsigned int nums[])
{
  int i;
  unsigned int bytes[32], num_of_bytes, bytecnt, tmp;
  
  tmp = nums[0];
  num_of_bytes = 0;
  do {
    bytes[num_of_bytes++] = tmp & 0xff;
    tmp >>= 8;
  } while (tmp != 0);
  
  for (i = 1; i < num_of_ints; i++) {
    if (nums[i] >= sizes[i]) {
      fprintf(stderr,"major breakdown in sendints num %d doesn't "
	      "match size %d\n", nums[i], sizes[i]);
      exit(1);
    }
    /* use one step multiply */    
    tmp = nums[i];
    for (bytecnt = 0; bytecnt < num_of_bytes; bytecnt++) {
      tmp = bytes[bytecnt] * sizes[i] + tmp;
      bytes[bytecnt] = tmp & 0xff;
      tmp >>= 8;
    }
    while (tmp != 0) {
      bytes[bytecnt++] = tmp & 0xff;
      tmp >>= 8;
    }
    num_of_bytes = bytecnt;
  }
  if (num_of_bits >= num_of_bytes * 8) {
    for (i = 0; i < num_of_bytes; i++) {
      sendbits(buf, 8, bytes[i]);
    }
    sendbits(buf, num_of_bits - num_of_bytes * 8, 0);
  } else {
    for (i = 0; i < num_of_bytes-1; i++) {
      sendbits(buf, 8, bytes[i]);
    }
    sendbits(buf, num_of_bits- (num_of_bytes -1) * 8, bytes[i]);
  }
}

/*___________________________________________________________________________
 |
 | receivebits - decode number from buf using specified number of bits
 | 
 | extract the number of bits from the array buf and construct an integer
 | from it. Return that value.
 |
*/

static int receivebits(int buf[], int num_of_bits)
{
  int cnt, num; 
  unsigned int lastbits, lastbyte;
  unsigned char * cbuf;
  int mask = (1 << num_of_bits) -1;
  
  cbuf = ((unsigned char *)buf) + 3 * sizeof(*buf);
  cnt = buf[0];
  lastbits = (unsigned int) buf[1];
  lastbyte = (unsigned int) buf[2];
  
  num = 0;
  while (num_of_bits >= 8) {
    lastbyte = ( lastbyte << 8 ) | cbuf[cnt++];
    num |=  (lastbyte >> lastbits) << (num_of_bits - 8);
    num_of_bits -=8;
  }
  if (num_of_bits > 0) {
    if (lastbits < num_of_bits) {
      lastbits += 8;
      lastbyte = (lastbyte << 8) | cbuf[cnt++];
    }
    lastbits -= num_of_bits;
    num |= (lastbyte >> lastbits) & ((1 << num_of_bits) -1);
  }
  num &= mask;
  buf[0] = cnt;
  buf[1] = lastbits;
  buf[2] = lastbyte;
  return num; 
}

/*____________________________________________________________________________
 |
 | receiveints - decode 'small' integers from the buf array
 |
 | this routine is the inverse from sendints() and decodes the small integers
 | written to buf by calculating the remainder and doing divisions with
 | the given sizes[]. You need to specify the total number of bits to be
 | used from buf in num_of_bits.
 |
*/

static void receiveints(int buf[], const int num_of_ints, int num_of_bits,
			unsigned int sizes[], int nums[])
{
  int bytes[32];
  int i, j, num_of_bytes, p, num;
  
  bytes[1] = bytes[2] = bytes[3] = 0;
  num_of_bytes = 0;
  while (num_of_bits > 8) {
    bytes[num_of_bytes++] = receivebits(buf, 8);
    num_of_bits -= 8;
  }
  if (num_of_bits > 0) {
    bytes[num_of_bytes++] = receivebits(buf, num_of_bits);
  }
  for (i = num_of_ints-1; i > 0; i--) {
    num = 0;
    for (j = num_of_bytes-1; j >=0; j--) {
      num = (num << 8) | bytes[j];
      p = num / sizes[i];
      bytes[j] = p;
      num = num - p * sizes[i];
    }
    nums[i] = num;
  }
  nums[0] = bytes[0] | (bytes[1] << 8) | (bytes[2] << 16) | (bytes[3] << 24);
}
   
/*____________________________________________________________________________
 |
 | xdr3dfcoord - read or write compressed 3d coordinates to xdr file.
 |
 | this routine reads or writes (depending on how you opened the file with
 | xdropen() ) a large number of 3d coordinates (stored in *fp).
 | The number of coordinates triplets to write is given by *size. On
 | read this number may be zero, in which case it reads as many as were written
 | or it may specify the number if triplets to read (which should match the
 | number written).
 | Compression is achieved by first converting all floating numbers to integer
 | using multiplication by *precision and rounding to the nearest integer.
 | Then the minimum and maximum value are calculated to determine the range.
 | The limited range of integers so found, is used to compress the coordinates.
 | In addition the differences between succesive coordinates is calculated.
 | If the difference happens to be 'small' then only the difference is saved,
 | compressing the data even more. The notion of 'small' is changed dynamically
 | and is enlarged or reduced whenever needed or possible.
 | Extra compression is achieved in the case of GROMOS and coordinates of
 | water molecules. GROMOS first writes out the Oxygen position, followed by
 | the two hydrogens. In order to make the differences smaller (and thereby
 | compression the data better) the order is changed into first one hydrogen
 | then the oxygen, followed by the other hydrogen. This is rather special, but
 | it shouldn't harm in the general case.
 |
 */
 
int xdr3dfcoord(XDR *xdrs, float *fp, int *size, float *precision)
{
  static int oldsize;
  
  int minint[3], maxint[3], mindiff, *lip, diff;
  int lint1, lint2, lint3, oldlint1, oldlint2, oldlint3, smallidx;
  int minidx, maxidx;
  unsigned sizeint[3], sizesmall[3], bitsizeint[3], size3, *luip;
  int flag, k;
  int small, smaller, larger, i, is_small, is_smaller, run, prevrun;
  float *lfp, lf;
  int tmp, *thiscoord,  prevcoord[3];
  unsigned int tmpcoord[30];
  
  int bufsize, xdrid, lsize;
  unsigned int bitsize;
  float inv_precision;
  int errval = 1;
  
  /* find out if xdrs is opened for reading or for writing */
  xdrid = 0;
  while (xdridptr[xdrid] != xdrs) {
    xdrid++;
    if (xdrid >= MAXID) {
      fprintf(stderr, "xdr error. no open xdr stream\n");
      exit (1);
    }
  }
  if (xdrmodes[xdrid] == 'w') {
    
    /* xdrs is open for writing */
    
    if (xdr_int(xdrs, size) == 0)
      return 0;
    size3 = *size * 3;
    /* when the number of coordinates is small, don't try to compress; just
     * write them as floats using xdr_vector
     */
    if (*size <= 9 ) {
      return (xdr_vector(xdrs, (char *) fp, size3, sizeof(*fp),
			 (xdrproc_t)xdr_float));
    }
    
    xdr_float(xdrs, precision);
    if (ip == NULL) {
      ip = (int *) malloc(size3 * sizeof(*ip));
      if (ip == NULL) {
	fprintf(stderr,"malloc failed\n");
	exit(1);
      }
      bufsize = (int) (size3 * 1.2);
      buf = (int *) malloc(bufsize * sizeof(*buf));
      if (buf == NULL) {
	fprintf(stderr,"malloc failed\n");
	exit(1);
      }
      oldsize = *size;
    } else if (*size > oldsize) {
      ip = (int *) realloc(ip, size3 * sizeof(*ip));
      if (ip == NULL) {
	fprintf(stderr,"malloc failed\n");
	exit(1);
      }
      bufsize = (int) (size3 * 1.2);
      buf = (int *) realloc(buf, bufsize * sizeof(*buf));
      if (buf == NULL) {
	fprintf(stderr,"malloc failed\n");
	exit(1);
      }
      oldsize = *size;
    }
    /* buf[0-2] are special and do not contain actual data */
    buf[0] = buf[1] = buf[2] = 0;
    minint[0] = minint[1] = minint[2] = INT_MAX;
    maxint[0] = maxint[1] = maxint[2] = INT_MIN;
    prevrun = -1;
    lfp = fp;
    lip = ip;
    mindiff = INT_MAX;
    oldlint1 = oldlint2 = oldlint3 = 0;
    while(lfp < fp + size3 ) {
      /* find nearest integer */
      if (*lfp >= 0.0)
	lf = *lfp * *precision + 0.5;
      else
	lf = *lfp * *precision - 0.5;
      if (fabs(lf) > MAXABS) {
	/* scaling would cause overflow */
	errval = 0;
      }
      lint1 = (int) lf;
      if (lint1 < minint[0]) minint[0] = lint1;
      if (lint1 > maxint[0]) maxint[0] = lint1;
      *lip++ = lint1;
      lfp++;
      if (*lfp >= 0.0)
	lf = *lfp * *precision + 0.5;
      else
	lf = *lfp * *precision - 0.5;
      if (fabs(lf) > MAXABS) {
	/* scaling would cause overflow */
	errval = 0;
      }
      lint2 = (int) lf;
      if (lint2 < minint[1]) minint[1] = lint2;
      if (lint2 > maxint[1]) maxint[1] = lint2;
      *lip++ = lint2;
      lfp++;
      if (*lfp >= 0.0)
	lf = *lfp * *precision + 0.5;
      else
	lf = *lfp * *precision - 0.5;
      if (fabs(lf) > MAXABS) {
	/* scaling would cause overflow */
	errval = 0;
      }
      lint3 = (int) lf;
      if (lint3 < minint[2]) minint[2] = lint3;
      if (lint3 > maxint[2]) maxint[2] = lint3;
      *lip++ = lint3;
      lfp++;
      diff = abs(oldlint1-lint1)+abs(oldlint2-lint2)+abs(oldlint3-lint3);
      if (diff < mindiff && lfp > fp + 3)
	mindiff = diff;
      oldlint1 = lint1;
      oldlint2 = lint2;
      oldlint3 = lint3;
    }
    xdr_int(xdrs, &(minint[0]));
    xdr_int(xdrs, &(minint[1]));
    xdr_int(xdrs, &(minint[2]));
    
    xdr_int(xdrs, &(maxint[0]));
    xdr_int(xdrs, &(maxint[1]));
    xdr_int(xdrs, &(maxint[2]));
    
    if ((float)maxint[0] - (float)minint[0] >= MAXABS ||
	(float)maxint[1] - (float)minint[1] >= MAXABS ||
	(float)maxint[2] - (float)minint[2] >= MAXABS) {
      /* turning value in unsigned by subtracting minint
       * would cause overflow
       */
      errval = 0;
    }
    sizeint[0] = maxint[0] - minint[0]+1;
    sizeint[1] = maxint[1] - minint[1]+1;
    sizeint[2] = maxint[2] - minint[2]+1;
    
    /* check if one of the sizes is to big to be multiplied */
    if ((sizeint[0] | sizeint[1] | sizeint[2] ) > 0xffffff) {
      bitsizeint[0] = sizeofint(sizeint[0]);
      bitsizeint[1] = sizeofint(sizeint[1]);
      bitsizeint[2] = sizeofint(sizeint[2]);
      bitsize = 0; /* flag the use of large sizes */
    } else {
      bitsize = sizeofints(3, sizeint);
    }
    lip = ip;
    luip = (unsigned int *) ip;
    smallidx = FIRSTIDX;
    while (smallidx < LASTIDX && magicints[smallidx] < mindiff) {
      smallidx++;
    }
    xdr_int(xdrs, &smallidx);
    maxidx = MYMIN(LASTIDX, smallidx + 8) ;
    minidx = maxidx - 8; /* often this equal smallidx */
    smaller = magicints[MYMAX(FIRSTIDX, smallidx-1)] / 2;
    small = magicints[smallidx] / 2;
    sizesmall[0] = sizesmall[1] = sizesmall[2] = magicints[smallidx];
    larger = magicints[maxidx] / 2;
    i = 0;
    while (i < *size) {
      is_small = 0;
      thiscoord = (int *)(luip) + i * 3;
      if (smallidx < maxidx && i >= 1 &&
	  abs(thiscoord[0] - prevcoord[0]) < larger &&
	  abs(thiscoord[1] - prevcoord[1]) < larger &&
	  abs(thiscoord[2] - prevcoord[2]) < larger) {
	is_smaller = 1;
      } else if (smallidx > minidx) {
	is_smaller = -1;
      } else {
	is_smaller = 0;
      }
      if (i + 1 < *size) {
	if (abs(thiscoord[0] - thiscoord[3]) < small &&
	    abs(thiscoord[1] - thiscoord[4]) < small &&
	    abs(thiscoord[2] - thiscoord[5]) < small) {
	  /* interchange first with second atom for better
	   * compression of water molecules
	   */
	  tmp = thiscoord[0]; thiscoord[0] = thiscoord[3];
	  thiscoord[3] = tmp;
	  tmp = thiscoord[1]; thiscoord[1] = thiscoord[4];
	  thiscoord[4] = tmp;
	  tmp = thiscoord[2]; thiscoord[2] = thiscoord[5];
	  thiscoord[5] = tmp;
	  is_small = 1;
	}
	
      }
      tmpcoord[0] = thiscoord[0] - minint[0];
      tmpcoord[1] = thiscoord[1] - minint[1];
      tmpcoord[2] = thiscoord[2] - minint[2];
      if (bitsize == 0) {
	sendbits(buf, bitsizeint[0], tmpcoord[0]);
	sendbits(buf, bitsizeint[1], tmpcoord[1]);
	sendbits(buf, bitsizeint[2], tmpcoord[2]);
      } else {
	sendints(buf, 3, bitsize, sizeint, tmpcoord);
      }
      prevcoord[0] = thiscoord[0];
      prevcoord[1] = thiscoord[1];
      prevcoord[2] = thiscoord[2];
      thiscoord = thiscoord + 3;
      i++;
      
      run = 0;
      if (is_small == 0 && is_smaller == -1)
	is_smaller = 0;
      while (is_small && run < 8*3) {
	if (is_smaller == -1 && (SQR(thiscoord[0] - prevcoord[0]) +
				 SQR(thiscoord[1] - prevcoord[1]) +
				 SQR(thiscoord[2] - prevcoord[2]) >= 
				 smaller * smaller)) {
	  is_smaller = 0;
	}
	
	tmpcoord[run++] = thiscoord[0] - prevcoord[0] + small;
	tmpcoord[run++] = thiscoord[1] - prevcoord[1] + small;
	tmpcoord[run++] = thiscoord[2] - prevcoord[2] + small;
	
	prevcoord[0] = thiscoord[0];
	prevcoord[1] = thiscoord[1];
	prevcoord[2] = thiscoord[2];
	
	i++;
	thiscoord = thiscoord + 3;
	is_small = 0;
	if (i < *size &&
	    abs(thiscoord[0] - prevcoord[0]) < small &&
	    abs(thiscoord[1] - prevcoord[1]) < small &&
	    abs(thiscoord[2] - prevcoord[2]) < small) {
	  is_small = 1;
	}
      }
      if (run != prevrun || is_smaller != 0) {
	prevrun = run;
	sendbits(buf, 1, 1); /* flag the change in run-length */
	sendbits(buf, 5, run+is_smaller+1);
      } else {
	sendbits(buf, 1, 0); /* flag the fact that runlength did not change */
      }
      for (k=0; k < run; k+=3) {
	sendints(buf, 3, smallidx, sizesmall, &tmpcoord[k]);	
      }
      if (is_smaller != 0) {
	smallidx += is_smaller;
	if (is_smaller < 0) {
	  small = smaller;
	  smaller = magicints[smallidx-1] / 2;
	} else {
	  smaller = small;
	  small = magicints[smallidx] / 2;
	}
	sizesmall[0] = sizesmall[1] = sizesmall[2] = magicints[smallidx];
      }
    }
    if (buf[1] != 0) buf[0]++;;
    xdr_int(xdrs, &(buf[0])); /* buf[0] holds the length in bytes */
    return errval * (xdr_opaque(xdrs, (caddr_t)&(buf[3]), (u_int)buf[0]));
  } else {
    
    /* xdrs is open for reading */
    
    if (xdr_int(xdrs, &lsize) == 0) 
      return 0;
    if (*size != 0 && lsize != *size) {
      fprintf(stderr, "wrong number of coordinates in xdr3dfcoor; "
	      "%d arg vs %d in file", *size, lsize);
    }
    *size = lsize;
    size3 = *size * 3;
    if (*size <= 9) {
      return (xdr_vector(xdrs, (char *) fp, size3, sizeof(*fp),
			 (xdrproc_t)xdr_float));
    }
    xdr_float(xdrs, precision);
    if (ip == NULL) {
      ip = (int *) malloc(size3 * sizeof(*ip));
      if (ip == NULL) {
	fprintf(stderr,"malloc failed\n");
	exit(1);
      }
      bufsize = (int) (size3 * 1.2);
      buf = (int *) malloc(bufsize * sizeof(*buf));
      if (buf == NULL) {
	fprintf(stderr,"malloc failed\n");
	exit(1);
      }
      oldsize = *size;
    } else if (*size > oldsize) {
      ip = (int *)realloc(ip, size3 * sizeof(*ip));
      if (ip == NULL) {
	fprintf(stderr,"malloc failed\n");
	exit(1);
      }
      bufsize = (int) (size3 * 1.2);
      buf = (int *)realloc(buf, bufsize * sizeof(*buf));
      if (buf == NULL) {
	fprintf(stderr,"malloc failed\n");
	exit(1);
      }
      oldsize = *size;
    }
    buf[0] = buf[1] = buf[2] = 0;
    
    xdr_int(xdrs, &(minint[0]));
    xdr_int(xdrs, &(minint[1]));
    xdr_int(xdrs, &(minint[2]));
    
    xdr_int(xdrs, &(maxint[0]));
    xdr_int(xdrs, &(maxint[1]));
    xdr_int(xdrs, &(maxint[2]));
    
    sizeint[0] = maxint[0] - minint[0]+1;
    sizeint[1] = maxint[1] - minint[1]+1;
    sizeint[2] = maxint[2] - minint[2]+1;
    
    /* check if one of the sizes is to big to be multiplied */
    if ((sizeint[0] | sizeint[1] | sizeint[2] ) > 0xffffff) {
      bitsizeint[0] = sizeofint(sizeint[0]);
      bitsizeint[1] = sizeofint(sizeint[1]);
      bitsizeint[2] = sizeofint(sizeint[2]);
      bitsize = 0; /* flag the use of large sizes */
    } else {
      bitsize = sizeofints(3, sizeint);
    }
    
    xdr_int(xdrs, &smallidx);
    maxidx = MYMIN(LASTIDX, smallidx + 8) ;
    minidx = maxidx - 8; /* often this equal smallidx */
    smaller = magicints[MYMAX(FIRSTIDX, smallidx-1)] / 2;
    small = magicints[smallidx] / 2;
    sizesmall[0] = sizesmall[1] = sizesmall[2] = magicints[smallidx] ;
    larger = magicints[maxidx];
    
    /* buf[0] holds the length in bytes */
    
    if (xdr_int(xdrs, &(buf[0])) == 0)
      return 0;
    if (xdr_opaque(xdrs, (caddr_t)&(buf[3]), (u_int)buf[0]) == 0)
      return 0;
    buf[0] = buf[1] = buf[2] = 0;
    
    lfp = fp;
    inv_precision = 1.0 / * precision;
    run = 0;
    i = 0;
    lip = ip;
    while ( i < lsize ) {
      thiscoord = (int *)(lip) + i * 3;
      
      if (bitsize == 0) {
	thiscoord[0] = receivebits(buf, bitsizeint[0]);
	thiscoord[1] = receivebits(buf, bitsizeint[1]);
	thiscoord[2] = receivebits(buf, bitsizeint[2]);
      } else {
	receiveints(buf, 3, bitsize, sizeint, thiscoord);
      }
      
      i++;
      thiscoord[0] += minint[0];
      thiscoord[1] += minint[1];
      thiscoord[2] += minint[2];
      
      prevcoord[0] = thiscoord[0];
      prevcoord[1] = thiscoord[1];
      prevcoord[2] = thiscoord[2];
      
      
      flag = receivebits(buf, 1);
      is_smaller = 0;
      if (flag == 1) {
	run = receivebits(buf, 5);
	is_smaller = run % 3;
	run -= is_smaller;
	is_smaller--;
      }
      if (run > 0) {
	thiscoord += 3;
	for (k = 0; k < run; k+=3) {
	  receiveints(buf, 3, smallidx, sizesmall, thiscoord);
	  i++;
	  thiscoord[0] += prevcoord[0] - small;
	  thiscoord[1] += prevcoord[1] - small;
	  thiscoord[2] += prevcoord[2] - small;
	  if (k == 0) {
	    /* interchange first with second atom for better
	     * compression of water molecules
	     */
	    tmp = thiscoord[0]; thiscoord[0] = prevcoord[0];
	    prevcoord[0] = tmp;
	    tmp = thiscoord[1]; thiscoord[1] = prevcoord[1];
	    prevcoord[1] = tmp;
	    tmp = thiscoord[2]; thiscoord[2] = prevcoord[2];
	    prevcoord[2] = tmp;
	    *lfp++ = prevcoord[0] * inv_precision;
	    *lfp++ = prevcoord[1] * inv_precision;
	    *lfp++ = prevcoord[2] * inv_precision;
	  } else {
	    prevcoord[0] = thiscoord[0];
	    prevcoord[1] = thiscoord[1];
	    prevcoord[2] = thiscoord[2];
	  }
	  *lfp++ = thiscoord[0] * inv_precision;
	  *lfp++ = thiscoord[1] * inv_precision;
	  *lfp++ = thiscoord[2] * inv_precision;
	}
      } else {
	*lfp++ = thiscoord[0] * inv_precision;
	*lfp++ = thiscoord[1] * inv_precision;
	*lfp++ = thiscoord[2] * inv_precision;		
      }
      smallidx += is_smaller;
      if (is_smaller < 0) {
	small = smaller;
	if (smallidx > FIRSTIDX) {
	  smaller = magicints[smallidx - 1] /2;
	} else {
	  smaller = 0;
	}
      } else if (is_smaller > 0) {
	smaller = small;
	small = magicints[smallidx] / 2;
      }
      sizesmall[0] = sizesmall[1] = sizesmall[2] = magicints[smallidx] ;
    }
  }
  return 1;
}<|MERGE_RESOLUTION|>--- conflicted
+++ resolved
@@ -15,19 +15,11 @@
    Contributing authors: Naveen Michaud-Agrawal (Johns Hopkins U)
                          open-source XDR routines from
 			   Frans van Hoesel (http://md.chem.rug.nl/hoesel)
-<<<<<<< HEAD
-			   are also included in this file
-                         Axel Kohlmeyer (Temple U)
-                           port to platforms without XDR support
-                           added support for unwrapped trajectories
-			   added support for group dumps
-=======
 			   are included in this file
                          Axel Kohlmeyer (Temple U)
                            port to platforms without XDR support
                            added support for unwrapped trajectories
 			   support for groups
->>>>>>> 21d6379e
 ------------------------------------------------------------------------- */
 
 #include "math.h"
@@ -37,7 +29,6 @@
 #include "limits.h"
 #include "dump_xtc.h"
 #include "domain.h"
-#include "output.h"
 #include "atom.h"
 #include "update.h"
 #include "group.h"
@@ -76,18 +67,10 @@
 
   // allocate global array for atom coords
 
-<<<<<<< HEAD
-  if (igroup == group->find("all"))
-    natoms = static_cast<int> (atom->natoms);
-  else
-    natoms = static_cast<int> (group->count(igroup));
-  if (natoms <= 0) error->all("Invalid natoms for dump xtc");
-=======
   if (igroup == 0) natoms = static_cast<int> (atom->natoms);
   else natoms = static_cast<int> (group->count(igroup));
   if (natoms <= 0) error->all("Invalid natoms for dump xtc");
 
->>>>>>> 21d6379e
   coords = (float *) memory->smalloc(3*natoms*sizeof(float),"dump:coords");
 
   // sfactor = conversion of coords to XTC units
@@ -123,7 +106,6 @@
   // check that flush_flag is not set since dump::write() will use it
 
   if (flush_flag) error->all("Cannot set dump_modify flush for dump xtc");
-<<<<<<< HEAD
 
   // check that dump frequency has not changed and is not a variable
 
@@ -137,31 +119,6 @@
   else if (nevery_save != output->every_dump[idump])
     error->all("Cannot change dump_modify every for dump xtc");
 }
-=======
->>>>>>> 21d6379e
-
-  // check that dump frequency has not changed and is not a variable
-
-  int idump;
-  for (idump = 0; idump < output->ndump; idump++)
-    if (strcmp(id,output->dump[idump]->id) == 0) break;
-  if (output->every_dump[idump] == 0)
-    error->all("Cannot use variable every setting for dump dcd");
-
-<<<<<<< HEAD
-double DumpXTC::memory_usage()
-{
-  double bytes = maxbuf * sizeof(double);
-  bytes += 3*natoms * sizeof(float);
-  bytes += natoms * size_one_id;
-
-  return bytes;
-=======
-  if (nevery_save == 0) nevery_save = output->every_dump[idump];
-  else if (nevery_save != output->every_dump[idump])
-    error->all("Cannot change dump_modify every for dump dcd");
->>>>>>> 21d6379e
-}
 
 /* ---------------------------------------------------------------------- */
 
@@ -173,8 +130,6 @@
   fp = NULL;
   if (me == 0)
     if (xdropen(&xd,filename,"w") == 0) error->one("Cannot open dump file");
-
-  build_idmap(natoms);
 }
 
 /* ---------------------------------------------------------------------- */
@@ -184,10 +139,6 @@
   // all procs realloc coords if total count grew
 
   if (n != natoms) {
-<<<<<<< HEAD
-    memory->sfree(coords);
-=======
->>>>>>> 21d6379e
     natoms = n;
     memory->sfree(coords);
     coords = (float *) memory->smalloc(3*natoms*sizeof(float),"dump:coords");
@@ -205,7 +156,6 @@
   xdr_float(&xd,&time_value);
 
   // cell basis vectors
-
   if (domain->triclinic) {
     float zero = 0.0;
     float xdim = sfactor * (domain->boxhi[0] - domain->boxlo[0]);
@@ -234,25 +184,14 @@
 
 int DumpXTC::count()
 {
-<<<<<<< HEAD
-  if (igroup == group->find("all"))
-    return atom->nlocal;
-=======
   if (igroup == 0) return atom->nlocal;
->>>>>>> 21d6379e
 
   int *mask = atom->mask;
   int nlocal = atom->nlocal;
 
   int m = 0;
-<<<<<<< HEAD
-  for (int i=0; i<nlocal; ++i)
-    if (mask[i] & groupbit) ++m;
-
-=======
   for (int i = 0; i < nlocal; i++)
     if (mask[i] & groupbit) m++;
->>>>>>> 21d6379e
   return m;
 }
 
@@ -267,7 +206,6 @@
   int *image = atom->image;
   int *mask = atom->mask;
   int nlocal = atom->nlocal;
-  int *mask = atom->mask;
 
   m = n = 0;
   if (unwrap_flag == 1) {
@@ -278,52 +216,25 @@
     double xz = domain->xz;
     double yz = domain->yz;
 
-<<<<<<< HEAD
-    for (int i = 0; i < nlocal; i++) {
-=======
     for (int i = 0; i < nlocal; i++)
->>>>>>> 21d6379e
       if (mask[i] & groupbit) {
 	int ix = (image[i] & 1023) - 512;
 	int iy = (image[i] >> 10 & 1023) - 512;
 	int iz = (image[i] >> 20) - 512;
-<<<<<<< HEAD
-
-	if (domain->triclinic) {
-	  buf[m++] = tag[i];
-=======
 	
 	if (domain->triclinic) {
->>>>>>> 21d6379e
 	  buf[m++] = sfactor * (x[i][0] + ix * xprd + iy * xy + iz * xz);
 	  buf[m++] = sfactor * (x[i][1] + iy * yprd + iz * yz);
 	  buf[m++] = sfactor * (x[i][2] + iz * zprd);
 	} else {
-<<<<<<< HEAD
-	  buf[m++] = tag[i];
-=======
->>>>>>> 21d6379e
 	  buf[m++] = sfactor * (x[i][0] + ix * xprd);
 	  buf[m++] = sfactor * (x[i][1] + iy * yprd);
 	  buf[m++] = sfactor * (x[i][2] + iz * zprd);
 	}
-<<<<<<< HEAD
-=======
 	ids[n++] = tag[i];
->>>>>>> 21d6379e
       }
 
   } else {
-<<<<<<< HEAD
-    for (int i = 0; i < nlocal; i++) {
-      if (mask[i] & groupbit) {
-	buf[m++] = tag[i];
-	buf[m++] = sfactor*x[i][0];
-	buf[m++] = sfactor*x[i][1];
-	buf[m++] = sfactor*x[i][2];
-      }
-    }
-=======
     for (int i = 0; i < nlocal; i++)
       if (mask[i] & groupbit) {
 	buf[m++] = sfactor*x[i][0];
@@ -331,7 +242,6 @@
 	buf[m++] = sfactor*x[i][2];
 	ids[n++] = tag[i];
       }
->>>>>>> 21d6379e
   }
 }
 
@@ -339,18 +249,6 @@
 
 void DumpXTC::write_data(int n, double *mybuf)
 {
-<<<<<<< HEAD
-  int i,j,tag;
-
-  int m = 0;
-  for (i = 0; i < n; i++) {
-    tag = lookup_id(static_cast<int> (mybuf[m]));
-    j = 3*tag;
-    coords[j]   = mybuf[m+1];
-    coords[j+1] = mybuf[m+2];
-    coords[j+2] = mybuf[m+3];
-    m += size_one;
-=======
   int j;
 
   // copy buf atom coords into global array
@@ -362,7 +260,6 @@
     coords[k++] = mybuf[m++];
     coords[k++] = mybuf[m++];
     ntotal++;
->>>>>>> 21d6379e
   }
 
   // if last chunk of atoms in this snapshot, write global arrays to file
