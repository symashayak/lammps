--- conflicted
+++ resolved
@@ -135,12 +135,8 @@
 
   ev_setup();
 
-<<<<<<< HEAD
-  // detect if fix omp is present and will clear force arrays for us
-=======
   // detect if fix omp is present for clearing force arrays
 
->>>>>>> 5a968ac6
   int ifix = modify->find_fix("package_omp");
   if (ifix >= 0) external_force_clear = 1;
 
