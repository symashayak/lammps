/* ----------------------------------------------------------------------
   LAMMPS - Large-scale Atomic/Molecular Massively Parallel Simulator
   http://lammps.sandia.gov, Sandia National Laboratories
   Steve Plimpton, sjplimp@sandia.gov

   Copyright (2003) Sandia Corporation.  Under the terms of Contract
   DE-AC04-94AL85000 with Sandia Corporation, the U.S. Government retains
   certain rights in this software.  This software is distributed under 
   the GNU General Public License.

   See the README file in the top-level LAMMPS directory.
------------------------------------------------------------------------- */

/* ----------------------------------------------------------------------
   Contributing authors: Roy Pollock (LLNL), Paul Crozier (SNL)
------------------------------------------------------------------------- */

#include "lmptype.h"
#include "mpi.h"
#include "string.h"
#include "stdio.h"
#include "stdlib.h"
#include "math.h"
#include "pppm.h"
#include "math_const.h"
#include "atom.h"
#include "comm.h"
#include "neighbor.h"
#include "force.h"
#include "pair.h"
#include "bond.h"
#include "angle.h"
#include "domain.h"
#include "fft3d_wrap.h"
#include "remap_wrap.h"
#include "memory.h"
#include "error.h"

using namespace LAMMPS_NS;
using namespace MathConst;

#define MAXORDER 7
#define OFFSET 16384
#define SMALL 0.00001
#define LARGE 10000.0
#define EPS_HOC 1.0e-7

#ifdef FFT_SINGLE
#define ZEROF 0.0f
#define ONEF  1.0f
#else
#define ZEROF 0.0
#define ONEF  1.0
#endif
<<<<<<< HEAD

#define MIN(a,b) ((a) < (b) ? (a) : (b))
#define MAX(a,b) ((a) > (b) ? (a) : (b))
=======
>>>>>>> adbeb027

/* ---------------------------------------------------------------------- */

PPPM::PPPM(LAMMPS *lmp, int narg, char **arg) : KSpace(lmp, narg, arg)
{
  if (narg < 1) error->all(FLERR,"Illegal kspace_style pppm command");

  precision = atof(arg[0]);
  
  nfactors = 3;
  factors = new int[nfactors];
  factors[0] = 2;
  factors[1] = 3;
  factors[2] = 5;

  MPI_Comm_rank(world,&me);
  MPI_Comm_size(world,&nprocs);

  density_brick = vdx_brick = vdy_brick = vdz_brick = NULL;
  density_fft = NULL;
  greensfn = NULL;
  work1 = work2 = NULL;
  vg = NULL;
  fkx = fky = fkz = NULL;
  buf1 = buf2 = NULL;

  gf_b = NULL;
  rho1d = rho_coeff = NULL;

  fft1 = fft2 = NULL;
  remap = NULL;

  nmax = 0;
  part2grid = NULL;
}

/* ----------------------------------------------------------------------
   free all memory 
------------------------------------------------------------------------- */

PPPM::~PPPM()
{
  delete [] factors;
  deallocate();
  memory->destroy(part2grid);
}

/* ----------------------------------------------------------------------
   called once before run 
------------------------------------------------------------------------- */

void PPPM::init()
{
  if (me == 0) {
    if (screen) fprintf(screen,"PPPM initialization ...\n");
    if (logfile) fprintf(logfile,"PPPM initialization ...\n");
  }

  // error check

  if (domain->triclinic)
    error->all(FLERR,"Cannot (yet) use PPPM with triclinic box");
  if (domain->dimension == 2) error->all(FLERR,
					 "Cannot use PPPM with 2d simulation");

  if (!atom->q_flag) error->all(FLERR,"Kspace style requires atom attribute q");

  if (slabflag == 0 && domain->nonperiodic > 0)
    error->all(FLERR,"Cannot use nonperiodic boundaries with PPPM");
  if (slabflag == 1) {
    if (domain->xperiodic != 1 || domain->yperiodic != 1 || 
	domain->boundary[2][0] != 1 || domain->boundary[2][1] != 1)
      error->all(FLERR,"Incorrect boundaries with slab PPPM");
  }

  if (order > MAXORDER) {
    char str[128];
    sprintf(str,"PPPM order cannot be greater than %d",MAXORDER);
    error->all(FLERR,str);
  }

  // free all arrays previously allocated

  deallocate();

  // extract short-range Coulombic cutoff from pair style

  scale = 1.0;

  if (force->pair == NULL)
    error->all(FLERR,"KSpace style is incompatible with Pair style");
  int itmp;
  double *p_cutoff = (double *) force->pair->extract("cut_coul",itmp);
  if (p_cutoff == NULL)
    error->all(FLERR,"KSpace style is incompatible with Pair style");
  cutoff = *p_cutoff;

  // if kspace is TIP4P, extract TIP4P params from pair style
  // bond/angle are not yet init(), so insure equilibrium request is valid

  qdist = 0.0;

  if ( (strcmp(force->kspace_style,"pppm/tip4p") == 0) ||
       (strcmp(force->kspace_style,"pppm/tip4p/proxy") == 0) ) {
    if (force->pair == NULL)
      error->all(FLERR,"KSpace style is incompatible with Pair style");
    double *p_qdist = (double *) force->pair->extract("qdist",itmp);
    int *p_typeO = (int *) force->pair->extract("typeO",itmp);
    int *p_typeH = (int *) force->pair->extract("typeH",itmp);
    int *p_typeA = (int *) force->pair->extract("typeA",itmp);
    int *p_typeB = (int *) force->pair->extract("typeB",itmp);
    if (!p_qdist || !p_typeO || !p_typeH || !p_typeA || !p_typeB)
      error->all(FLERR,"KSpace style is incompatible with Pair style");
    qdist = *p_qdist;
    typeO = *p_typeO;
    typeH = *p_typeH;
    int typeA = *p_typeA;
    int typeB = *p_typeB;

    if (force->angle == NULL || force->bond == NULL)
      error->all(FLERR,"Bond and angle potentials must be defined for TIP4P");
    if (typeA < 1 || typeA > atom->nangletypes || 
	force->angle->setflag[typeA] == 0)
<<<<<<< HEAD
      error->all("Bad TIP4P angle type for PPPM/TIP4P");
=======
      error->all(FLERR,"Bad TIP4P angle type for PPPM/TIP4P");
>>>>>>> adbeb027
    if (typeB < 1 || typeB > atom->nbondtypes || 
	force->bond->setflag[typeB] == 0)
      error->all(FLERR,"Bad TIP4P bond type for PPPM/TIP4P");
    double theta = force->angle->equilibrium_angle(typeA);
    double blen = force->bond->equilibrium_distance(typeB);
    alpha = qdist / (cos(0.5*theta) * blen);
  }

  // if we have a /proxy pppm version check if the pair style is compatible

  if ((strcmp(force->kspace_style,"pppm/proxy") == 0) ||
      (strcmp(force->kspace_style,"pppm/tip4p/proxy") == 0) ) {
    if (force->pair == NULL)
      error->all(FLERR,"KSpace style is incompatible with Pair style");
    if (strstr(force->pair_style,"pppm/") == NULL )
      error->all(FLERR,"KSpace style is incompatible with Pair style");
  }

  // compute qsum & qsqsum and warn if not charge-neutral

  qsum = qsqsum = 0.0;
  for (int i = 0; i < atom->nlocal; i++) {
    qsum += atom->q[i];
    qsqsum += atom->q[i]*atom->q[i];
  }

  double tmp;
  MPI_Allreduce(&qsum,&tmp,1,MPI_DOUBLE,MPI_SUM,world);
  qsum = tmp;
  MPI_Allreduce(&qsqsum,&tmp,1,MPI_DOUBLE,MPI_SUM,world);
  qsqsum = tmp;

  if (qsqsum == 0.0)
    error->all(FLERR,"Cannot use kspace solver on system with no charge");
  if (fabs(qsum) > SMALL && me == 0) {
    char str[128];
    sprintf(str,"System is not charge neutral, net charge = %g",qsum);
    error->warning(FLERR,str);
  }

  // setup FFT grid resolution and g_ewald
  // normally one iteration thru while loop is all that is required
  // if grid stencil extends beyond neighbor proc, reduce order and try again

  int iteration = 0;

  while (order > 0) {

    if (iteration && me == 0)
      error->warning(FLERR,"Reducing PPPM order b/c stencil extends "
		     "beyond neighbor processor");
    iteration++;

    set_grid();

    if (nx_pppm >= OFFSET || ny_pppm >= OFFSET || nz_pppm >= OFFSET)
      error->all(FLERR,"PPPM grid is too large");

    // global indices of PPPM grid range from 0 to N-1
    // nlo_in,nhi_in = lower/upper limits of the 3d sub-brick of
    //   global PPPM grid that I own without ghost cells
    // for slab PPPM, assign z grid as if it were not extended

    nxlo_in = comm->myloc[0]*nx_pppm / comm->procgrid[0];
    nxhi_in = (comm->myloc[0]+1)*nx_pppm / comm->procgrid[0] - 1;
    nylo_in = comm->myloc[1]*ny_pppm / comm->procgrid[1];
    nyhi_in = (comm->myloc[1]+1)*ny_pppm / comm->procgrid[1] - 1;
    nzlo_in = comm->myloc[2] * 
      (static_cast<int> (nz_pppm/slab_volfactor)) / comm->procgrid[2];
    nzhi_in = (comm->myloc[2]+1) * 
      (static_cast<int> (nz_pppm/slab_volfactor)) / comm->procgrid[2] - 1;

    // nlower,nupper = stencil size for mapping particles to PPPM grid

    nlower = -(order-1)/2;
    nupper = order/2;

    // shift values for particle <-> grid mapping
    // add/subtract OFFSET to avoid int(-0.75) = 0 when want it to be -1

    if (order % 2) shift = OFFSET + 0.5;
    else shift = OFFSET;
    if (order % 2) shiftone = 0.0;
    else shiftone = 0.5;

    // nlo_out,nhi_out = lower/upper limits of the 3d sub-brick of
    //   global PPPM grid that my particles can contribute charge to
    // effectively nlo_in,nhi_in + ghost cells
    // nlo,nhi = global coords of grid pt to "lower left" of smallest/largest
    //           position a particle in my box can be at
    // dist[3] = particle position bound = subbox + skin/2.0 + qdist
    //   qdist = offset due to TIP4P fictitious charge
    //   convert to triclinic if necessary
    // nlo_out,nhi_out = nlo,nhi + stencil size for particle mapping
    // for slab PPPM, assign z grid as if it were not extended

    triclinic = domain->triclinic;
    double *prd,*sublo,*subhi;

    if (triclinic == 0) {
      prd = domain->prd;
      boxlo = domain->boxlo;
      sublo = domain->sublo;
      subhi = domain->subhi;
    } else {
      prd = domain->prd_lamda;
      boxlo = domain->boxlo_lamda;
      sublo = domain->sublo_lamda;
      subhi = domain->subhi_lamda;
    }

    double xprd = prd[0];
    double yprd = prd[1];
    double zprd = prd[2];
    double zprd_slab = zprd*slab_volfactor;

    double dist[3];
    double cuthalf = 0.5*neighbor->skin + qdist;
    if (triclinic == 0) dist[0] = dist[1] = dist[2] = cuthalf;
    else {
      dist[0] = cuthalf/domain->prd[0];
      dist[1] = cuthalf/domain->prd[1];
      dist[2] = cuthalf/domain->prd[2];
    }
    
    int nlo,nhi;
    
    nlo = static_cast<int> ((sublo[0]-dist[0]-boxlo[0]) * 
			    nx_pppm/xprd + shift) - OFFSET;
    nhi = static_cast<int> ((subhi[0]+dist[0]-boxlo[0]) * 
			    nx_pppm/xprd + shift) - OFFSET;
    nxlo_out = nlo + nlower;
    nxhi_out = nhi + nupper;

    nlo = static_cast<int> ((sublo[1]-dist[1]-boxlo[1]) * 
			    ny_pppm/yprd + shift) - OFFSET;
    nhi = static_cast<int> ((subhi[1]+dist[1]-boxlo[1]) * 
			    ny_pppm/yprd + shift) - OFFSET;
    nylo_out = nlo + nlower;
    nyhi_out = nhi + nupper;

    nlo = static_cast<int> ((sublo[2]-dist[2]-boxlo[2]) * 
			    nz_pppm/zprd_slab + shift) - OFFSET;
    nhi = static_cast<int> ((subhi[2]+dist[2]-boxlo[2]) * 
			    nz_pppm/zprd_slab + shift) - OFFSET;
    nzlo_out = nlo + nlower;
    nzhi_out = nhi + nupper;

    // for slab PPPM, change the grid boundary for processors at +z end
    //   to include the empty volume between periodically repeating slabs
    // for slab PPPM, want charge data communicated from -z proc to +z proc,
    //   but not vice versa, also want field data communicated from +z proc to
    //   -z proc, but not vice versa
    // this is accomplished by nzhi_in = nzhi_out on +z end (no ghost cells)

    if (slabflag && ((comm->myloc[2]+1) == (comm->procgrid[2]))) {
      nzhi_in =  nz_pppm - 1;
      nzhi_out = nz_pppm - 1;
    }
  
    // nlo_ghost,nhi_ghost = # of planes I will recv from 6 directions
    //   that overlay domain I own
    // proc in that direction tells me via sendrecv()
    // if no neighbor proc, value is from self since I have ghosts regardless

    int nplanes;
    MPI_Status status;

    nplanes = nxlo_in - nxlo_out;
    if (comm->procneigh[0][0] != me)
      MPI_Sendrecv(&nplanes,1,MPI_INT,comm->procneigh[0][0],0,
		   &nxhi_ghost,1,MPI_INT,comm->procneigh[0][1],0,
		   world,&status);
    else nxhi_ghost = nplanes;

    nplanes = nxhi_out - nxhi_in;
    if (comm->procneigh[0][1] != me)
      MPI_Sendrecv(&nplanes,1,MPI_INT,comm->procneigh[0][1],0,
		   &nxlo_ghost,1,MPI_INT,comm->procneigh[0][0],
		   0,world,&status);
    else nxlo_ghost = nplanes;

    nplanes = nylo_in - nylo_out;
    if (comm->procneigh[1][0] != me)
      MPI_Sendrecv(&nplanes,1,MPI_INT,comm->procneigh[1][0],0,
		   &nyhi_ghost,1,MPI_INT,comm->procneigh[1][1],0,
		   world,&status);
    else nyhi_ghost = nplanes;

    nplanes = nyhi_out - nyhi_in;
    if (comm->procneigh[1][1] != me)
      MPI_Sendrecv(&nplanes,1,MPI_INT,comm->procneigh[1][1],0,
		   &nylo_ghost,1,MPI_INT,comm->procneigh[1][0],0,
		   world,&status);
    else nylo_ghost = nplanes;

    nplanes = nzlo_in - nzlo_out;
    if (comm->procneigh[2][0] != me)
      MPI_Sendrecv(&nplanes,1,MPI_INT,comm->procneigh[2][0],0,
		   &nzhi_ghost,1,MPI_INT,comm->procneigh[2][1],0,
		   world,&status);
    else nzhi_ghost = nplanes;

    nplanes = nzhi_out - nzhi_in;
    if (comm->procneigh[2][1] != me)
      MPI_Sendrecv(&nplanes,1,MPI_INT,comm->procneigh[2][1],0,
		   &nzlo_ghost,1,MPI_INT,comm->procneigh[2][0],0,
		   world,&status);
    else nzlo_ghost = nplanes;

    // test that ghost overlap is not bigger than my sub-domain

    int flag = 0;
    if (nxlo_ghost > nxhi_in-nxlo_in+1) flag = 1;
    if (nxhi_ghost > nxhi_in-nxlo_in+1) flag = 1;
    if (nylo_ghost > nyhi_in-nylo_in+1) flag = 1;
    if (nyhi_ghost > nyhi_in-nylo_in+1) flag = 1;
    if (nzlo_ghost > nzhi_in-nzlo_in+1) flag = 1;
    if (nzhi_ghost > nzhi_in-nzlo_in+1) flag = 1;

    int flag_all;
    MPI_Allreduce(&flag,&flag_all,1,MPI_INT,MPI_SUM,world);

    if (flag_all == 0) break;
    order--;
  }

  if (order == 0) error->all(FLERR,"PPPM order has been reduced to 0");

  // decomposition of FFT mesh
  // global indices range from 0 to N-1
  // proc owns entire x-dimension, clump of columns in y,z dimensions
  // npey_fft,npez_fft = # of procs in y,z dims
  // if nprocs is small enough, proc can own 1 or more entire xy planes,
  //   else proc owns 2d sub-blocks of yz plane
  // me_y,me_z = which proc (0-npe_fft-1) I am in y,z dimensions
  // nlo_fft,nhi_fft = lower/upper limit of the section
  //   of the global FFT mesh that I own

  int npey_fft,npez_fft;
  if (nz_pppm >= nprocs) {
    npey_fft = 1;
    npez_fft = nprocs;
  } else procs2grid2d(nprocs,ny_pppm,nz_pppm,&npey_fft,&npez_fft);

  int me_y = me % npey_fft;
  int me_z = me / npey_fft;

  nxlo_fft = 0;
  nxhi_fft = nx_pppm - 1;
  nylo_fft = me_y*ny_pppm/npey_fft;
  nyhi_fft = (me_y+1)*ny_pppm/npey_fft - 1;
  nzlo_fft = me_z*nz_pppm/npez_fft;
  nzhi_fft = (me_z+1)*nz_pppm/npez_fft - 1;

  // PPPM grid for this proc, including ghosts

  ngrid = (nxhi_out-nxlo_out+1) * (nyhi_out-nylo_out+1) *
    (nzhi_out-nzlo_out+1);

  // FFT arrays on this proc, without ghosts
  // nfft = FFT points in FFT decomposition on this proc
  // nfft_brick = FFT points in 3d brick-decomposition on this proc
  // nfft_both = greater of 2 values

  nfft = (nxhi_fft-nxlo_fft+1) * (nyhi_fft-nylo_fft+1) *
    (nzhi_fft-nzlo_fft+1);
  int nfft_brick = (nxhi_in-nxlo_in+1) * (nyhi_in-nylo_in+1) *
    (nzhi_in-nzlo_in+1);
  nfft_both = MAX(nfft,nfft_brick);

  // buffer space for use in brick2fft and fillbrick
  // idel = max # of ghost planes to send or recv in +/- dir of each dim
  // nx,ny,nz = owned planes (including ghosts) in each dim
  // nxx,nyy,nzz = max # of grid cells to send in each dim
  // nbuf = max in any dim, augment by 3x for components of vd_xyz in fillbrick

  int idelx,idely,idelz,nx,ny,nz,nxx,nyy,nzz;

  idelx = MAX(nxlo_ghost,nxhi_ghost);
  idelx = MAX(idelx,nxhi_out-nxhi_in);
  idelx = MAX(idelx,nxlo_in-nxlo_out);

  idely = MAX(nylo_ghost,nyhi_ghost);
  idely = MAX(idely,nyhi_out-nyhi_in);
  idely = MAX(idely,nylo_in-nylo_out);

  idelz = MAX(nzlo_ghost,nzhi_ghost);
  idelz = MAX(idelz,nzhi_out-nzhi_in);
  idelz = MAX(idelz,nzlo_in-nzlo_out);

  nx = nxhi_out - nxlo_out + 1;
  ny = nyhi_out - nylo_out + 1;
  nz = nzhi_out - nzlo_out + 1;

  nxx = idelx * ny * nz;
  nyy = idely * nx * nz;
  nzz = idelz * nx * ny;

  nbuf = MAX(nxx,nyy);
  nbuf = MAX(nbuf,nzz);
  nbuf *= 3;

  // print stats

  int ngrid_max,nfft_both_max,nbuf_max;
  MPI_Allreduce(&ngrid,&ngrid_max,1,MPI_INT,MPI_MAX,world);
  MPI_Allreduce(&nfft_both,&nfft_both_max,1,MPI_INT,MPI_MAX,world);
  MPI_Allreduce(&nbuf,&nbuf_max,1,MPI_INT,MPI_MAX,world);

  if (me == 0) {
    if (screen) fprintf(screen,"  brick FFT buffer size/proc = %d %d %d\n",
			ngrid_max,nfft_both_max,nbuf_max);
    if (logfile) fprintf(logfile,"  brick FFT buffer size/proc = %d %d %d\n",
			 ngrid_max,nfft_both_max,nbuf_max);
  }

  // allocate K-space dependent memory

  allocate();

  // pre-compute Green's function denomiator expansion
  // pre-compute 1d charge distribution coefficients

  compute_gf_denom();
  compute_rho_coeff();
}

/* ----------------------------------------------------------------------
   adjust PPPM coeffs, called initially and whenever volume has changed 
------------------------------------------------------------------------- */

void PPPM::setup()
{
  int i,j,k,l,m,n;
  double *prd;

  // volume-dependent factors
  // adjust z dimension for 2d slab PPPM
  // z dimension for 3d PPPM is zprd since slab_volfactor = 1.0

  if (triclinic == 0) prd = domain->prd;
  else prd = domain->prd_lamda;

  double xprd = prd[0];
  double yprd = prd[1];
  double zprd = prd[2];
  double zprd_slab = zprd*slab_volfactor;
  volume = xprd * yprd * zprd_slab;
    
  delxinv = nx_pppm/xprd;
  delyinv = ny_pppm/yprd;
  delzinv = nz_pppm/zprd_slab;

  delvolinv = delxinv*delyinv*delzinv;

  double unitkx = (2.0*MY_PI/xprd);
  double unitky = (2.0*MY_PI/yprd);
  double unitkz = (2.0*MY_PI/zprd_slab);

  // fkx,fky,fkz for my FFT grid pts

  double per;

  for (i = nxlo_fft; i <= nxhi_fft; i++) {
    per = i - nx_pppm*(2*i/nx_pppm);
    fkx[i] = unitkx*per;
  }

  for (i = nylo_fft; i <= nyhi_fft; i++) {
    per = i - ny_pppm*(2*i/ny_pppm);
    fky[i] = unitky*per;
  }

  for (i = nzlo_fft; i <= nzhi_fft; i++) {
    per = i - nz_pppm*(2*i/nz_pppm);
    fkz[i] = unitkz*per;
  }

  // virial coefficients

  double sqk,vterm;

  n = 0;
  for (k = nzlo_fft; k <= nzhi_fft; k++) {
    for (j = nylo_fft; j <= nyhi_fft; j++) {
      for (i = nxlo_fft; i <= nxhi_fft; i++) {
	sqk = fkx[i]*fkx[i] + fky[j]*fky[j] + fkz[k]*fkz[k];
	if (sqk == 0.0) {
	  vg[n][0] = 0.0;
	  vg[n][1] = 0.0;
	  vg[n][2] = 0.0;
	  vg[n][3] = 0.0;
	  vg[n][4] = 0.0;
	  vg[n][5] = 0.0;
	} else {
	  vterm = -2.0 * (1.0/sqk + 0.25/(g_ewald*g_ewald));
	  vg[n][0] = 1.0 + vterm*fkx[i]*fkx[i];
	  vg[n][1] = 1.0 + vterm*fky[j]*fky[j];
	  vg[n][2] = 1.0 + vterm*fkz[k]*fkz[k];
	  vg[n][3] = vterm*fkx[i]*fky[j];
	  vg[n][4] = vterm*fkx[i]*fkz[k];
	  vg[n][5] = vterm*fky[j]*fkz[k];
	}
	n++;
      }
    }
  }

  // modified (Hockney-Eastwood) Coulomb Green's function

  int nx,ny,nz,kper,lper,mper;
  double snx,sny,snz,snx2,sny2,snz2;
  double argx,argy,argz,wx,wy,wz,sx,sy,sz,qx,qy,qz;
  double sum1,dot1,dot2;
  double numerator,denominator;

  int nbx = static_cast<int> ((g_ewald*xprd/(MY_PI*nx_pppm)) * 
			      pow(-log(EPS_HOC),0.25));
  int nby = static_cast<int> ((g_ewald*yprd/(MY_PI*ny_pppm)) * 
			      pow(-log(EPS_HOC),0.25));
  int nbz = static_cast<int> ((g_ewald*zprd_slab/(MY_PI*nz_pppm)) * 
			      pow(-log(EPS_HOC),0.25));

  double form = 1.0;

  n = 0;
  for (m = nzlo_fft; m <= nzhi_fft; m++) {
    mper = m - nz_pppm*(2*m/nz_pppm);
    snz = sin(0.5*unitkz*mper*zprd_slab/nz_pppm);
    snz2 = snz*snz;

    for (l = nylo_fft; l <= nyhi_fft; l++) {
      lper = l - ny_pppm*(2*l/ny_pppm);
      sny = sin(0.5*unitky*lper*yprd/ny_pppm);
      sny2 = sny*sny;

      for (k = nxlo_fft; k <= nxhi_fft; k++) {
	kper = k - nx_pppm*(2*k/nx_pppm);
	snx = sin(0.5*unitkx*kper*xprd/nx_pppm);
	snx2 = snx*snx;
      
	sqk = pow(unitkx*kper,2.0) + pow(unitky*lper,2.0) + 
	  pow(unitkz*mper,2.0);

	if (sqk != 0.0) {
	  numerator = form*12.5663706/sqk;
	  denominator = gf_denom(snx2,sny2,snz2);  
	  sum1 = 0.0;
	  for (nx = -nbx; nx <= nbx; nx++) {
	    qx = unitkx*(kper+nx_pppm*nx);
	    sx = exp(-.25*pow(qx/g_ewald,2.0));
	    wx = 1.0;
	    argx = 0.5*qx*xprd/nx_pppm;
	    if (argx != 0.0) wx = pow(sin(argx)/argx,order);
	    for (ny = -nby; ny <= nby; ny++) {
	      qy = unitky*(lper+ny_pppm*ny);
	      sy = exp(-.25*pow(qy/g_ewald,2.0));
	      wy = 1.0;
	      argy = 0.5*qy*yprd/ny_pppm;
	      if (argy != 0.0) wy = pow(sin(argy)/argy,order);
	      for (nz = -nbz; nz <= nbz; nz++) {
		qz = unitkz*(mper+nz_pppm*nz);
		sz = exp(-.25*pow(qz/g_ewald,2.0));
		wz = 1.0;
		argz = 0.5*qz*zprd_slab/nz_pppm;
		if (argz != 0.0) wz = pow(sin(argz)/argz,order);

		dot1 = unitkx*kper*qx + unitky*lper*qy + unitkz*mper*qz;
		dot2 = qx*qx+qy*qy+qz*qz;
		sum1 += (dot1/dot2) * sx*sy*sz * pow(wx*wy*wz,2.0);
	      }
	    }
	  }
	  greensfn[n++] = numerator*sum1/denominator;
	} else greensfn[n++] = 0.0;
      }
    }
  }
}

/* ----------------------------------------------------------------------
   compute the PPPM long-range force, energy, virial 
------------------------------------------------------------------------- */

void PPPM::compute(int eflag, int vflag)
{
  int i;

  // convert atoms from box to lamda coords
  
  if (triclinic == 0) boxlo = domain->boxlo;
  else {
    boxlo = domain->boxlo_lamda;
    domain->x2lamda(atom->nlocal);
  }

  // extend size of per-atom arrays if necessary

  if (atom->nlocal > nmax) {
    memory->destroy(part2grid);
    nmax = atom->nmax;
    memory->create(part2grid,nmax,3,"pppm:part2grid");
  }

  energy = 0.0;
  if (vflag) for (i = 0; i < 6; i++) virial[i] = 0.0;

  // find grid points for all my particles
  // map my particle charge onto my local 3d density grid

  particle_map();
  make_rho();

  // all procs communicate density values from their ghost cells
  //   to fully sum contribution in their 3d bricks
  // remap from 3d decomposition to FFT decomposition

  brick2fft();

  // compute potential gradient on my FFT grid and
  //   portion of e_long on this proc's FFT grid
  // return gradients (electric fields) in 3d brick decomposition
  
  poisson(eflag,vflag);

  // all procs communicate E-field values to fill ghost cells
  //   surrounding their 3d bricks

  fillbrick();

  // calculate the force on my particles

  fieldforce();

  // sum energy across procs and add in volume-dependent term

  const double qscale = force->qqrd2e * scale;

  if (eflag) {
    double energy_all;
    MPI_Allreduce(&energy,&energy_all,1,MPI_DOUBLE,MPI_SUM,world);
    energy = energy_all;
   
    energy *= 0.5*volume;
    energy -= g_ewald*qsqsum/MY_PIS +
      MY_PI2*qsum*qsum / (g_ewald*g_ewald*volume);
    energy *= qscale;
  }

  // sum virial across procs

  if (vflag) {
    double virial_all[6];
    MPI_Allreduce(virial,virial_all,6,MPI_DOUBLE,MPI_SUM,world);
    for (i = 0; i < 6; i++) virial[i] = 0.5*qscale*volume*virial_all[i];
  }

  // 2d slab correction

  if (slabflag) slabcorr(eflag);

  // convert atoms back from lamda to box coords
  
  if (triclinic) domain->lamda2x(atom->nlocal);
}

/* ----------------------------------------------------------------------
   allocate memory that depends on # of K-vectors and order 
------------------------------------------------------------------------- */

void PPPM::allocate()
{
<<<<<<< HEAD
#ifdef FFT_SINGLE
  density_brick = 
    memory->create_3d_float_array(nzlo_out,nzhi_out,nylo_out,nyhi_out,
				   nxlo_out,nxhi_out,"pppm:density_brick");
  vdx_brick =
    memory->create_3d_float_array(nzlo_out,nzhi_out,nylo_out,nyhi_out,
				   nxlo_out,nxhi_out,"pppm:vdx_brick");
  vdy_brick = 
    memory->create_3d_float_array(nzlo_out,nzhi_out,nylo_out,nyhi_out,
				   nxlo_out,nxhi_out,"pppm:vdy_brick");
  vdz_brick = 
    memory->create_3d_float_array(nzlo_out,nzhi_out,nylo_out,nyhi_out,
				   nxlo_out,nxhi_out,"pppm:vdz_brick");
#else
  density_brick = 
    memory->create_3d_double_array(nzlo_out,nzhi_out,nylo_out,nyhi_out,
				   nxlo_out,nxhi_out,"pppm:density_brick");
  vdx_brick =
    memory->create_3d_double_array(nzlo_out,nzhi_out,nylo_out,nyhi_out,
				   nxlo_out,nxhi_out,"pppm:vdx_brick");
  vdy_brick = 
    memory->create_3d_double_array(nzlo_out,nzhi_out,nylo_out,nyhi_out,
				   nxlo_out,nxhi_out,"pppm:vdy_brick");
  vdz_brick = 
    memory->create_3d_double_array(nzlo_out,nzhi_out,nylo_out,nyhi_out,
				   nxlo_out,nxhi_out,"pppm:vdz_brick");
#endif

  density_fft = 
    (FFT_SCALAR *) memory->smalloc(nfft_both*sizeof(FFT_SCALAR),"pppm:density_fft");
  greensfn = 
    (double *) memory->smalloc(nfft_both*sizeof(double),"pppm:greensfn");
  work1 = (FFT_SCALAR *) memory->smalloc(2*nfft_both*sizeof(FFT_SCALAR),"pppm:work1");
  work2 = (FFT_SCALAR *) memory->smalloc(2*nfft_both*sizeof(FFT_SCALAR),"pppm:work2");
  vg = memory->create_2d_double_array(nfft_both,6,"pppm:vg");

  fkx = memory->create_1d_double_array(nxlo_fft,nxhi_fft,"pppm:fkx");
  fky = memory->create_1d_double_array(nylo_fft,nyhi_fft,"pppm:fky");
  fkz = memory->create_1d_double_array(nzlo_fft,nzhi_fft,"pppm:fkz");

  buf1 = (FFT_SCALAR *) memory->smalloc(nbuf*sizeof(FFT_SCALAR),"pppm:buf1");
  buf2 = (FFT_SCALAR *) memory->smalloc(nbuf*sizeof(FFT_SCALAR),"pppm:buf2");

  // summation coeffs

  gf_b = new double[order];
#ifdef FFT_SINGLE
  rho1d = memory->create_2d_float_array(3,-order/2,order/2,"pppm:rho1d");
  rho_coeff = memory->create_2d_float_array(order,(1-order)/2,order/2,
					     "pppm:rho_coeff");
#else
  rho1d = memory->create_2d_double_array(3,-order/2,order/2,"pppm:rho1d");
  rho_coeff = memory->create_2d_double_array(order,(1-order)/2,order/2,
					     "pppm:rho_coeff");
#endif
=======
  memory->create3d_offset(density_brick,nzlo_out,nzhi_out,nylo_out,nyhi_out,
			  nxlo_out,nxhi_out,"pppm:density_brick");
  memory->create3d_offset(vdx_brick,nzlo_out,nzhi_out,nylo_out,nyhi_out,
			  nxlo_out,nxhi_out,"pppm:vdx_brick");
  memory->create3d_offset(vdy_brick,nzlo_out,nzhi_out,nylo_out,nyhi_out,
			  nxlo_out,nxhi_out,"pppm:vdy_brick");
  memory->create3d_offset(vdz_brick,nzlo_out,nzhi_out,nylo_out,nyhi_out,
			  nxlo_out,nxhi_out,"pppm:vdz_brick");

  memory->create(density_fft,nfft_both,"pppm:density_fft");
  memory->create(greensfn,nfft_both,"pppm:greensfn");
  memory->create(work1,2*nfft_both,"pppm:work1");
  memory->create(work2,2*nfft_both,"pppm:work2");
  memory->create(vg,nfft_both,6,"pppm:vg");

  memory->create1d_offset(fkx,nxlo_fft,nxhi_fft,"pppm:fkx");
  memory->create1d_offset(fky,nylo_fft,nyhi_fft,"pppm:fky");
  memory->create1d_offset(fkz,nzlo_fft,nzhi_fft,"pppm:fkz");

  memory->create(buf1,nbuf,"pppm:buf1");
  memory->create(buf2,nbuf,"pppm:buf2");

  // summation coeffs

  memory->create(gf_b,order,"pppm:gf_b");
  memory->create2d_offset(rho1d,3,-order/2,order/2,"pppm:rho1d");
  memory->create2d_offset(rho_coeff,order,(1-order)/2,order/2,"pppm:rho_coeff");
>>>>>>> adbeb027

  // create 2 FFTs and a Remap
  // 1st FFT keeps data in FFT decompostion
  // 2nd FFT returns data in 3d brick decomposition
  // remap takes data from 3d brick to FFT decomposition

  int tmp;

  fft1 = new FFT3d(lmp,world,nx_pppm,ny_pppm,nz_pppm,
		   nxlo_fft,nxhi_fft,nylo_fft,nyhi_fft,nzlo_fft,nzhi_fft,
		   nxlo_fft,nxhi_fft,nylo_fft,nyhi_fft,nzlo_fft,nzhi_fft,
		   0,0,&tmp);

  fft2 = new FFT3d(lmp,world,nx_pppm,ny_pppm,nz_pppm,
		   nxlo_fft,nxhi_fft,nylo_fft,nyhi_fft,nzlo_fft,nzhi_fft,
		   nxlo_in,nxhi_in,nylo_in,nyhi_in,nzlo_in,nzhi_in,
		   0,0,&tmp);

  remap = new Remap(lmp,world,
		    nxlo_in,nxhi_in,nylo_in,nyhi_in,nzlo_in,nzhi_in,
		    nxlo_fft,nxhi_fft,nylo_fft,nyhi_fft,nzlo_fft,nzhi_fft,
		    1,0,0,FFT_PRECISION);
}

/* ----------------------------------------------------------------------
   deallocate memory that depends on # of K-vectors and order 
------------------------------------------------------------------------- */

void PPPM::deallocate()
{
<<<<<<< HEAD
#ifdef FFT_SINGLE
  memory->destroy_3d_float_array(density_brick,nzlo_out,nylo_out,nxlo_out);
  memory->destroy_3d_float_array(vdx_brick,nzlo_out,nylo_out,nxlo_out);
  memory->destroy_3d_float_array(vdy_brick,nzlo_out,nylo_out,nxlo_out);
  memory->destroy_3d_float_array(vdz_brick,nzlo_out,nylo_out,nxlo_out);
#else
  memory->destroy_3d_double_array(density_brick,nzlo_out,nylo_out,nxlo_out);
  memory->destroy_3d_double_array(vdx_brick,nzlo_out,nylo_out,nxlo_out);
  memory->destroy_3d_double_array(vdy_brick,nzlo_out,nylo_out,nxlo_out);
  memory->destroy_3d_double_array(vdz_brick,nzlo_out,nylo_out,nxlo_out);
#endif
=======
  memory->destroy3d_offset(density_brick,nzlo_out,nylo_out,nxlo_out);
  memory->destroy3d_offset(vdx_brick,nzlo_out,nylo_out,nxlo_out);
  memory->destroy3d_offset(vdy_brick,nzlo_out,nylo_out,nxlo_out);
  memory->destroy3d_offset(vdz_brick,nzlo_out,nylo_out,nxlo_out);
>>>>>>> adbeb027

  memory->destroy(density_fft);
  memory->destroy(greensfn);
  memory->destroy(work1);
  memory->destroy(work2);
  memory->destroy(vg);

  memory->destroy1d_offset(fkx,nxlo_fft);
  memory->destroy1d_offset(fky,nylo_fft);
  memory->destroy1d_offset(fkz,nzlo_fft);

  memory->destroy(buf1);
  memory->destroy(buf2);

<<<<<<< HEAD
  delete [] gf_b;
#ifdef FFT_SINGLE
  memory->destroy_2d_float_array(rho1d,-order/2);
  memory->destroy_2d_float_array(rho_coeff,(1-order)/2);
#else
  memory->destroy_2d_double_array(rho1d,-order/2);
  memory->destroy_2d_double_array(rho_coeff,(1-order)/2);
#endif
=======
  memory->destroy(gf_b);
  memory->destroy2d_offset(rho1d,-order/2);
  memory->destroy2d_offset(rho_coeff,(1-order)/2);
>>>>>>> adbeb027

  delete fft1;
  delete fft2;
  delete remap;
}

/* ----------------------------------------------------------------------
   set size of FFT grid (nx,ny,nz_pppm) and g_ewald 
------------------------------------------------------------------------- */

void PPPM::set_grid()
{
  // see JCP 109, pg 7698 for derivation of coefficients
  // higher order coefficients may be computed if needed

  double **acons;
  memory->create(acons,8,7,"pppm:acons");

  acons[1][0] = 2.0 / 3.0;
  acons[2][0] = 1.0 / 50.0;
  acons[2][1] = 5.0 / 294.0;
  acons[3][0] = 1.0 / 588.0;
  acons[3][1] = 7.0 / 1440.0;
  acons[3][2] = 21.0 / 3872.0;
  acons[4][0] = 1.0 / 4320.0;
  acons[4][1] = 3.0 / 1936.0;
  acons[4][2] = 7601.0 / 2271360.0;
  acons[4][3] = 143.0 / 28800.0;
  acons[5][0] = 1.0 / 23232.0;
  acons[5][1] = 7601.0 / 13628160.0;
  acons[5][2] = 143.0 / 69120.0;
  acons[5][3] = 517231.0 / 106536960.0;
  acons[5][4] = 106640677.0 / 11737571328.0;
  acons[6][0] = 691.0 / 68140800.0;
  acons[6][1] = 13.0 / 57600.0;
  acons[6][2] = 47021.0 / 35512320.0;
  acons[6][3] = 9694607.0 / 2095994880.0;
  acons[6][4] = 733191589.0 / 59609088000.0;
  acons[6][5] = 326190917.0 / 11700633600.0;
  acons[7][0] = 1.0 / 345600.0;
  acons[7][1] = 3617.0 / 35512320.0;
  acons[7][2] = 745739.0 / 838397952.0;
  acons[7][3] = 56399353.0 / 12773376000.0;
  acons[7][4] = 25091609.0 / 1560084480.0;
  acons[7][5] = 1755948832039.0 / 36229939200000.0;
  acons[7][6] = 4887769399.0 / 37838389248.0;

  double q2 = qsqsum / force->dielectric;
  bigint natoms = atom->natoms;

  // use xprd,yprd,zprd even if triclinic so grid size is the same
  // adjust z dimension for 2d slab PPPM
  // 3d PPPM just uses zprd since slab_volfactor = 1.0

  double xprd = domain->xprd;
  double yprd = domain->yprd;
  double zprd = domain->zprd;
  double zprd_slab = zprd*slab_volfactor;
  
  // make initial g_ewald estimate
  // based on desired error and real space cutoff
  // fluid-occupied volume used to estimate real-space error
  // zprd used rather than zprd_slab

  double h_x,h_y,h_z;

  if (!gewaldflag)
    g_ewald = sqrt(-log(precision*sqrt(natoms*cutoff*xprd*yprd*zprd) / 
			(2.0*q2))) / cutoff;

  // set optimal nx_pppm,ny_pppm,nz_pppm based on order and precision
  // nz_pppm uses extended zprd_slab instead of zprd
  // h = 1/g_ewald is upper bound on h such that h*g_ewald <= 1
  // reduce it until precision target is met

  if (!gridflag) {
    double err;
    h_x = h_y = h_z = 1/g_ewald;  

    nx_pppm = static_cast<int> (xprd/h_x + 1);
    ny_pppm = static_cast<int> (yprd/h_y + 1);
    nz_pppm = static_cast<int> (zprd_slab/h_z + 1);

    err = rms(h_x,xprd,natoms,q2,acons);
    while (err > precision) {
      err = rms(h_x,xprd,natoms,q2,acons);
      nx_pppm++;
      h_x = xprd/nx_pppm;
    }

    err = rms(h_y,yprd,natoms,q2,acons);
    while (err > precision) {
      err = rms(h_y,yprd,natoms,q2,acons);
      ny_pppm++;
      h_y = yprd/ny_pppm;
    }

    err = rms(h_z,zprd_slab,natoms,q2,acons);
    while (err > precision) {
      err = rms(h_z,zprd_slab,natoms,q2,acons);
      nz_pppm++;
      h_z = zprd_slab/nz_pppm;
    }
  }

  // boost grid size until it is factorable

  while (!factorable(nx_pppm)) nx_pppm++;
  while (!factorable(ny_pppm)) ny_pppm++;
  while (!factorable(nz_pppm)) nz_pppm++;

  // adjust g_ewald for new grid size

  h_x = xprd/nx_pppm;
  h_y = yprd/ny_pppm;
  h_z = zprd_slab/nz_pppm;

  if (!gewaldflag) {
    double gew1,gew2,dgew,f,fmid,hmin,rtb;
    int ncount;

    gew1 = 0.0;
    g_ewald = gew1;
    f = diffpr(h_x,h_y,h_z,q2,acons);

    hmin = MIN(h_x,MIN(h_y,h_z));
    gew2 = 10/hmin;
    g_ewald = gew2;
    fmid = diffpr(h_x,h_y,h_z,q2,acons);

    if (f*fmid >= 0.0) error->all(FLERR,"Cannot compute PPPM G");
    rtb = f < 0.0 ? (dgew=gew2-gew1,gew1) : (dgew=gew1-gew2,gew2);
    ncount = 0;
    while (fabs(dgew) > SMALL && fmid != 0.0) {
      dgew *= 0.5;
      g_ewald = rtb + dgew;
      fmid = diffpr(h_x,h_y,h_z,q2,acons);      
      if (fmid <= 0.0) rtb = g_ewald;
      ncount++;
      if (ncount > LARGE) error->all(FLERR,"Cannot compute PPPM G");
    }
  }

  // final RMS precision

  double lprx = rms(h_x,xprd,natoms,q2,acons);
  double lpry = rms(h_y,yprd,natoms,q2,acons);
  double lprz = rms(h_z,zprd_slab,natoms,q2,acons);
  double lpr = sqrt(lprx*lprx + lpry*lpry + lprz*lprz) / sqrt(3.0);
  double spr = 2.0*q2 * exp(-g_ewald*g_ewald*cutoff*cutoff) / 
    sqrt(natoms*cutoff*xprd*yprd*zprd_slab);

  // free local memory

  memory->destroy(acons);

  // print info

  if (me == 0) {
#ifdef FFT_SINGLE
    const char fft_prec[] = "single";
#else
    const char fft_prec[] = "double";
#endif
    if (screen) {
      fprintf(screen,"  G vector = %g\n",g_ewald);
      fprintf(screen,"  grid = %d %d %d\n",nx_pppm,ny_pppm,nz_pppm);
      fprintf(screen,"  stencil order = %d\n",order);
      fprintf(screen,"  RMS precision = %g\n",MAX(lpr,spr));
      fprintf(screen,"  using %s precision FFTs\n",fft_prec);
    }
    if (logfile) {
      fprintf(logfile,"  G vector = %g\n",g_ewald);
      fprintf(logfile,"  grid = %d %d %d\n",nx_pppm,ny_pppm,nz_pppm);
      fprintf(logfile,"  stencil order = %d\n",order);
      fprintf(logfile,"  RMS precision = %g\n",MAX(lpr,spr));
      fprintf(logfile,"  using %s precision FFTs\n",fft_prec);
    }
  }
}

/* ----------------------------------------------------------------------
   check if all factors of n are in list of factors
   return 1 if yes, 0 if no 
------------------------------------------------------------------------- */

int PPPM::factorable(int n)
{
  int i;

  while (n > 1) {
    for (i = 0; i < nfactors; i++) {
      if (n % factors[i] == 0) {
	n /= factors[i];
	break;
      }
    }
    if (i == nfactors) return 0;
  }

  return 1;
}

/* ----------------------------------------------------------------------
   compute RMS precision for a dimension
------------------------------------------------------------------------- */

double PPPM::rms(double h, double prd, bigint natoms,
		 double q2, double **acons)
{
  double sum = 0.0;
  for (int m = 0; m < order; m++) 
    sum += acons[order][m] * pow(h*g_ewald,2.0*m);
  double value = q2 * pow(h*g_ewald,order) *
    sqrt(g_ewald*prd*sqrt(2.0*MY_PI)*sum/natoms) / (prd*prd);
  return value;
}

/* ----------------------------------------------------------------------
   compute difference in real-space and kspace RMS precision
------------------------------------------------------------------------- */

double PPPM::diffpr(double h_x, double h_y, double h_z, double q2, 
		    double **acons)
{
  double lprx,lpry,lprz,kspace_prec,real_prec;
  double xprd = domain->xprd;
  double yprd = domain->yprd;
  double zprd = domain->zprd;
  bigint natoms = atom->natoms;

  lprx = rms(h_x,xprd,natoms,q2,acons);
  lpry = rms(h_y,yprd,natoms,q2,acons);
  lprz = rms(h_z,zprd*slab_volfactor,natoms,q2,acons);
  kspace_prec = sqrt(lprx*lprx + lpry*lpry + lprz*lprz) / sqrt(3.0);
  real_prec = 2.0*q2 * exp(-g_ewald*g_ewald*cutoff*cutoff) / 
   sqrt(static_cast<double>(natoms)*cutoff*xprd*yprd*zprd);
  double value = kspace_prec - real_prec;
  return value;
}

/* ----------------------------------------------------------------------
   denominator for Hockney-Eastwood Green's function
     of x,y,z = sin(kx*deltax/2), etc

            inf                 n-1
   S(n,k) = Sum  W(k+pi*j)**2 = Sum b(l)*(z*z)**l
           j=-inf               l=0

          = -(z*z)**n /(2n-1)! * (d/dx)**(2n-1) cot(x)  at z = sin(x)
   gf_b = denominator expansion coeffs 
------------------------------------------------------------------------- */

double PPPM::gf_denom(double x, double y, double z)
{
  double sx,sy,sz;
  sz = sy = sx = 0.0;
  for (int l = order-1; l >= 0; l--) {
    sx = gf_b[l] + sx*x;
    sy = gf_b[l] + sy*y;
    sz = gf_b[l] + sz*z;
  }
  double s = sx*sy*sz;
  return s*s;
}

/* ----------------------------------------------------------------------
   pre-compute Green's function denominator expansion coeffs, Gamma(2n) 
------------------------------------------------------------------------- */

void PPPM::compute_gf_denom()
{
  int k,l,m;
  
  for (l = 1; l < order; l++) gf_b[l] = 0.0;
  gf_b[0] = 1.0;
  
  for (m = 1; m < order; m++) {
    for (l = m; l > 0; l--) 
      gf_b[l] = 4.0 * (gf_b[l]*(l-m)*(l-m-0.5)-gf_b[l-1]*(l-m-1)*(l-m-1));
    gf_b[0] = 4.0 * (gf_b[0]*(l-m)*(l-m-0.5));
  }

  int ifact = 1;
  for (k = 1; k < 2*order; k++) ifact *= k;
  double gaminv = 1.0/ifact;
  for (l = 0; l < order; l++) gf_b[l] *= gaminv;
}

/* ----------------------------------------------------------------------
   ghost-swap to accumulate full density in brick decomposition 
   remap density from 3d brick decomposition to FFT decomposition
------------------------------------------------------------------------- */

void PPPM::brick2fft()
{
  int i,n,ix,iy,iz;
  MPI_Request request;
  MPI_Status status;

  // pack my ghosts for +x processor
  // pass data to self or +x processor
  // unpack and sum recv data into my real cells

  n = 0;
  for (iz = nzlo_out; iz <= nzhi_out; iz++)
    for (iy = nylo_out; iy <= nyhi_out; iy++)
      for (ix = nxhi_in+1; ix <= nxhi_out; ix++)
	buf1[n++] = density_brick[iz][iy][ix];

  if (comm->procneigh[0][1] == me)
    for (i = 0; i < n; i++) buf2[i] = buf1[i];
  else {
    MPI_Irecv(buf2,nbuf,MPI_FFT_SCALAR,comm->procneigh[0][0],0,world,&request);
    MPI_Send(buf1,n,MPI_FFT_SCALAR,comm->procneigh[0][1],0,world);
    MPI_Wait(&request,&status);
  }

  n = 0;
  for (iz = nzlo_out; iz <= nzhi_out; iz++)
    for (iy = nylo_out; iy <= nyhi_out; iy++)
      for (ix = nxlo_in; ix < nxlo_in+nxlo_ghost; ix++)
	density_brick[iz][iy][ix] += buf2[n++];

  // pack my ghosts for -x processor
  // pass data to self or -x processor
  // unpack and sum recv data into my real cells

  n = 0;
  for (iz = nzlo_out; iz <= nzhi_out; iz++)
    for (iy = nylo_out; iy <= nyhi_out; iy++)
      for (ix = nxlo_out; ix < nxlo_in; ix++)
	buf1[n++] = density_brick[iz][iy][ix];

  if (comm->procneigh[0][0] == me)
    for (i = 0; i < n; i++) buf2[i] = buf1[i];
  else {
    MPI_Irecv(buf2,nbuf,MPI_FFT_SCALAR,comm->procneigh[0][1],0,world,&request);
    MPI_Send(buf1,n,MPI_FFT_SCALAR,comm->procneigh[0][0],0,world);
    MPI_Wait(&request,&status);
  }

  n = 0;
  for (iz = nzlo_out; iz <= nzhi_out; iz++)
    for (iy = nylo_out; iy <= nyhi_out; iy++)
      for (ix = nxhi_in-nxhi_ghost+1; ix <= nxhi_in; ix++)
	density_brick[iz][iy][ix] += buf2[n++];

  // pack my ghosts for +y processor
  // pass data to self or +y processor
  // unpack and sum recv data into my real cells

  n = 0;
  for (iz = nzlo_out; iz <= nzhi_out; iz++)
    for (iy = nyhi_in+1; iy <= nyhi_out; iy++)
      for (ix = nxlo_in; ix <= nxhi_in; ix++)
	buf1[n++] = density_brick[iz][iy][ix];

  if (comm->procneigh[1][1] == me)
    for (i = 0; i < n; i++) buf2[i] = buf1[i];
  else {
    MPI_Irecv(buf2,nbuf,MPI_FFT_SCALAR,comm->procneigh[1][0],0,world,&request);
    MPI_Send(buf1,n,MPI_FFT_SCALAR,comm->procneigh[1][1],0,world);
    MPI_Wait(&request,&status);
  }

  n = 0;
  for (iz = nzlo_out; iz <= nzhi_out; iz++)
    for (iy = nylo_in; iy < nylo_in+nylo_ghost; iy++)
      for (ix = nxlo_in; ix <= nxhi_in; ix++)
	density_brick[iz][iy][ix] += buf2[n++];

  // pack my ghosts for -y processor
  // pass data to self or -y processor
  // unpack and sum recv data into my real cells

  n = 0;
  for (iz = nzlo_out; iz <= nzhi_out; iz++)
    for (iy = nylo_out; iy < nylo_in; iy++)
      for (ix = nxlo_in; ix <= nxhi_in; ix++)
	buf1[n++] = density_brick[iz][iy][ix];

  if (comm->procneigh[1][0] == me)
    for (i = 0; i < n; i++) buf2[i] = buf1[i];
  else {
    MPI_Irecv(buf2,nbuf,MPI_FFT_SCALAR,comm->procneigh[1][1],0,world,&request);
    MPI_Send(buf1,n,MPI_FFT_SCALAR,comm->procneigh[1][0],0,world);
    MPI_Wait(&request,&status);
  }

  n = 0;
  for (iz = nzlo_out; iz <= nzhi_out; iz++)
    for (iy = nyhi_in-nyhi_ghost+1; iy <= nyhi_in; iy++)
      for (ix = nxlo_in; ix <= nxhi_in; ix++)
	density_brick[iz][iy][ix] += buf2[n++];

  // pack my ghosts for +z processor
  // pass data to self or +z processor
  // unpack and sum recv data into my real cells

  n = 0;
  for (iz = nzhi_in+1; iz <= nzhi_out; iz++)
    for (iy = nylo_in; iy <= nyhi_in; iy++)
      for (ix = nxlo_in; ix <= nxhi_in; ix++)
	buf1[n++] = density_brick[iz][iy][ix];

  if (comm->procneigh[2][1] == me)
    for (i = 0; i < n; i++) buf2[i] = buf1[i];
  else {
    MPI_Irecv(buf2,nbuf,MPI_FFT_SCALAR,comm->procneigh[2][0],0,world,&request);
    MPI_Send(buf1,n,MPI_FFT_SCALAR,comm->procneigh[2][1],0,world);
    MPI_Wait(&request,&status);
  }

  n = 0;
  for (iz = nzlo_in; iz < nzlo_in+nzlo_ghost; iz++)
    for (iy = nylo_in; iy <= nyhi_in; iy++)
      for (ix = nxlo_in; ix <= nxhi_in; ix++)
	density_brick[iz][iy][ix] += buf2[n++];

  // pack my ghosts for -z processor
  // pass data to self or -z processor
  // unpack and sum recv data into my real cells

  n = 0;
  for (iz = nzlo_out; iz < nzlo_in; iz++)
    for (iy = nylo_in; iy <= nyhi_in; iy++)
      for (ix = nxlo_in; ix <= nxhi_in; ix++)
	buf1[n++] = density_brick[iz][iy][ix];

  if (comm->procneigh[2][0] == me)
    for (i = 0; i < n; i++) buf2[i] = buf1[i];
  else {
    MPI_Irecv(buf2,nbuf,MPI_FFT_SCALAR,comm->procneigh[2][1],0,world,&request);
    MPI_Send(buf1,n,MPI_FFT_SCALAR,comm->procneigh[2][0],0,world);
    MPI_Wait(&request,&status);
  }

  n = 0;
  for (iz = nzhi_in-nzhi_ghost+1; iz <= nzhi_in; iz++)
    for (iy = nylo_in; iy <= nyhi_in; iy++)
      for (ix = nxlo_in; ix <= nxhi_in; ix++)
	density_brick[iz][iy][ix] += buf2[n++];

  // remap from 3d brick decomposition to FFT decomposition
  // copy grabs inner portion of density from 3d brick
  // remap could be done as pre-stage of FFT,
  //   but this works optimally on only double values, not complex values

  n = 0;
  for (iz = nzlo_in; iz <= nzhi_in; iz++)
    for (iy = nylo_in; iy <= nyhi_in; iy++)
      for (ix = nxlo_in; ix <= nxhi_in; ix++)
	density_fft[n++] = density_brick[iz][iy][ix];

  remap->perform(density_fft,density_fft,work1);
}

/* ----------------------------------------------------------------------
   ghost-swap to fill ghost cells of my brick with field values
------------------------------------------------------------------------- */

void PPPM::fillbrick()
{
  int i,n,ix,iy,iz;
  MPI_Request request;
  MPI_Status status;

  // pack my real cells for +z processor
  // pass data to self or +z processor
  // unpack and sum recv data into my ghost cells

  n = 0;
  for (iz = nzhi_in-nzhi_ghost+1; iz <= nzhi_in; iz++)
    for (iy = nylo_in; iy <= nyhi_in; iy++)
      for (ix = nxlo_in; ix <= nxhi_in; ix++) {
	buf1[n++] = vdx_brick[iz][iy][ix];
	buf1[n++] = vdy_brick[iz][iy][ix];
	buf1[n++] = vdz_brick[iz][iy][ix];
      }

  if (comm->procneigh[2][1] == me)
    for (i = 0; i < n; i++) buf2[i] = buf1[i];
  else {
    MPI_Irecv(buf2,nbuf,MPI_FFT_SCALAR,comm->procneigh[2][0],0,world,&request);
    MPI_Send(buf1,n,MPI_FFT_SCALAR,comm->procneigh[2][1],0,world);
    MPI_Wait(&request,&status);
  }

  n = 0;
  for (iz = nzlo_out; iz < nzlo_in; iz++)
    for (iy = nylo_in; iy <= nyhi_in; iy++)
      for (ix = nxlo_in; ix <= nxhi_in; ix++) {
	vdx_brick[iz][iy][ix] = buf2[n++];
	vdy_brick[iz][iy][ix] = buf2[n++];
	vdz_brick[iz][iy][ix] = buf2[n++];
      }

  // pack my real cells for -z processor
  // pass data to self or -z processor
  // unpack and sum recv data into my ghost cells

  n = 0;
  for (iz = nzlo_in; iz < nzlo_in+nzlo_ghost; iz++)
    for (iy = nylo_in; iy <= nyhi_in; iy++)
      for (ix = nxlo_in; ix <= nxhi_in; ix++) {
	buf1[n++] = vdx_brick[iz][iy][ix];
	buf1[n++] = vdy_brick[iz][iy][ix];
	buf1[n++] = vdz_brick[iz][iy][ix];
      }

  if (comm->procneigh[2][0] == me)
    for (i = 0; i < n; i++) buf2[i] = buf1[i];
  else {
    MPI_Irecv(buf2,nbuf,MPI_FFT_SCALAR,comm->procneigh[2][1],0,world,&request);
    MPI_Send(buf1,n,MPI_FFT_SCALAR,comm->procneigh[2][0],0,world);
    MPI_Wait(&request,&status);
  }

  n = 0;
  for (iz = nzhi_in+1; iz <= nzhi_out; iz++)
    for (iy = nylo_in; iy <= nyhi_in; iy++)
      for (ix = nxlo_in; ix <= nxhi_in; ix++) {
	vdx_brick[iz][iy][ix] = buf2[n++];
	vdy_brick[iz][iy][ix] = buf2[n++];
	vdz_brick[iz][iy][ix] = buf2[n++];
      }

  // pack my real cells for +y processor
  // pass data to self or +y processor
  // unpack and sum recv data into my ghost cells

  n = 0;
  for (iz = nzlo_out; iz <= nzhi_out; iz++)
    for (iy = nyhi_in-nyhi_ghost+1; iy <= nyhi_in; iy++)
      for (ix = nxlo_in; ix <= nxhi_in; ix++) {
	buf1[n++] = vdx_brick[iz][iy][ix];
	buf1[n++] = vdy_brick[iz][iy][ix];
	buf1[n++] = vdz_brick[iz][iy][ix];
      }

  if (comm->procneigh[1][1] == me)
    for (i = 0; i < n; i++) buf2[i] = buf1[i];
  else {
    MPI_Irecv(buf2,nbuf,MPI_FFT_SCALAR,comm->procneigh[1][0],0,world,&request);
    MPI_Send(buf1,n,MPI_FFT_SCALAR,comm->procneigh[1][1],0,world);
    MPI_Wait(&request,&status);
  }

  n = 0;
  for (iz = nzlo_out; iz <= nzhi_out; iz++)
    for (iy = nylo_out; iy < nylo_in; iy++)
      for (ix = nxlo_in; ix <= nxhi_in; ix++) {
	vdx_brick[iz][iy][ix] = buf2[n++];
	vdy_brick[iz][iy][ix] = buf2[n++];
	vdz_brick[iz][iy][ix] = buf2[n++];
      }

  // pack my real cells for -y processor
  // pass data to self or -y processor
  // unpack and sum recv data into my ghost cells

  n = 0;
  for (iz = nzlo_out; iz <= nzhi_out; iz++)
    for (iy = nylo_in; iy < nylo_in+nylo_ghost; iy++)
      for (ix = nxlo_in; ix <= nxhi_in; ix++) {
	buf1[n++] = vdx_brick[iz][iy][ix];
	buf1[n++] = vdy_brick[iz][iy][ix];
	buf1[n++] = vdz_brick[iz][iy][ix];
      }

  if (comm->procneigh[1][0] == me)
    for (i = 0; i < n; i++) buf2[i] = buf1[i];
  else {
    MPI_Irecv(buf2,nbuf,MPI_FFT_SCALAR,comm->procneigh[1][1],0,world,&request);
    MPI_Send(buf1,n,MPI_FFT_SCALAR,comm->procneigh[1][0],0,world);
    MPI_Wait(&request,&status);
  }

  n = 0;
  for (iz = nzlo_out; iz <= nzhi_out; iz++)
    for (iy = nyhi_in+1; iy <= nyhi_out; iy++)
      for (ix = nxlo_in; ix <= nxhi_in; ix++) {
	vdx_brick[iz][iy][ix] = buf2[n++];
	vdy_brick[iz][iy][ix] = buf2[n++];
	vdz_brick[iz][iy][ix] = buf2[n++];
      }

  // pack my real cells for +x processor
  // pass data to self or +x processor
  // unpack and sum recv data into my ghost cells

  n = 0;
  for (iz = nzlo_out; iz <= nzhi_out; iz++)
    for (iy = nylo_out; iy <= nyhi_out; iy++)
      for (ix = nxhi_in-nxhi_ghost+1; ix <= nxhi_in; ix++) {
	buf1[n++] = vdx_brick[iz][iy][ix];
	buf1[n++] = vdy_brick[iz][iy][ix];
	buf1[n++] = vdz_brick[iz][iy][ix];
      }

  if (comm->procneigh[0][1] == me)
    for (i = 0; i < n; i++) buf2[i] = buf1[i];
  else {
    MPI_Irecv(buf2,nbuf,MPI_FFT_SCALAR,comm->procneigh[0][0],0,world,&request);
    MPI_Send(buf1,n,MPI_FFT_SCALAR,comm->procneigh[0][1],0,world);
    MPI_Wait(&request,&status);
  }

  n = 0;
  for (iz = nzlo_out; iz <= nzhi_out; iz++)
    for (iy = nylo_out; iy <= nyhi_out; iy++)
      for (ix = nxlo_out; ix < nxlo_in; ix++) {
	vdx_brick[iz][iy][ix] = buf2[n++];
	vdy_brick[iz][iy][ix] = buf2[n++];
	vdz_brick[iz][iy][ix] = buf2[n++];
      }

  // pack my real cells for -x processor
  // pass data to self or -x processor
  // unpack and sum recv data into my ghost cells

  n = 0;
  for (iz = nzlo_out; iz <= nzhi_out; iz++)
    for (iy = nylo_out; iy <= nyhi_out; iy++)
      for (ix = nxlo_in; ix < nxlo_in+nxlo_ghost; ix++) {
	buf1[n++] = vdx_brick[iz][iy][ix];
	buf1[n++] = vdy_brick[iz][iy][ix];
	buf1[n++] = vdz_brick[iz][iy][ix];
      }

  if (comm->procneigh[0][0] == me)
    for (i = 0; i < n; i++) buf2[i] = buf1[i];
  else {
    MPI_Irecv(buf2,nbuf,MPI_FFT_SCALAR,comm->procneigh[0][1],0,world,&request);
    MPI_Send(buf1,n,MPI_FFT_SCALAR,comm->procneigh[0][0],0,world);
    MPI_Wait(&request,&status);
  }

  n = 0;
  for (iz = nzlo_out; iz <= nzhi_out; iz++)
    for (iy = nylo_out; iy <= nyhi_out; iy++)
      for (ix = nxhi_in+1; ix <= nxhi_out; ix++) {
	vdx_brick[iz][iy][ix] = buf2[n++];
	vdy_brick[iz][iy][ix] = buf2[n++];
	vdz_brick[iz][iy][ix] = buf2[n++];
      }
}

/* ----------------------------------------------------------------------
   find center grid pt for each of my particles
   check that full stencil for the particle will fit in my 3d brick
   store central grid pt indices in part2grid array 
------------------------------------------------------------------------- */

void PPPM::particle_map()
{
  int nx,ny,nz;

  double **x = atom->x;
  int nlocal = atom->nlocal;

  int flag = 0;
  for (int i = 0; i < nlocal; i++) {
    
    // (nx,ny,nz) = global coords of grid pt to "lower left" of charge
    // current particle coord can be outside global and local box
    // add/subtract OFFSET to avoid int(-0.75) = 0 when want it to be -1

    nx = static_cast<int> ((x[i][0]-boxlo[0])*delxinv+shift) - OFFSET;
    ny = static_cast<int> ((x[i][1]-boxlo[1])*delyinv+shift) - OFFSET;
    nz = static_cast<int> ((x[i][2]-boxlo[2])*delzinv+shift) - OFFSET;

    part2grid[i][0] = nx;
    part2grid[i][1] = ny;
    part2grid[i][2] = nz;

    // check that entire stencil around nx,ny,nz will fit in my 3d brick

    if (nx+nlower < nxlo_out || nx+nupper > nxhi_out ||
	ny+nlower < nylo_out || ny+nupper > nyhi_out ||
<<<<<<< HEAD
	nz+nlower < nzlo_out || nz+nupper > nzhi_out) flag = 1;
  }

  if (flag) error->one("Out of range atoms - cannot compute PPPM");
=======
	nz+nlower < nzlo_out || nz+nupper > nzhi_out)
      flag = 1;
  }

  if (flag) error->one(FLERR,"Out of range atoms - cannot compute PPPM");
>>>>>>> adbeb027
}

/* ----------------------------------------------------------------------
   create discretized "density" on section of global grid due to my particles
   density(x,y,z) = charge "density" at grid points of my 3d brick
   (nxlo:nxhi,nylo:nyhi,nzlo:nzhi) is extent of my brick (including ghosts)
   in global grid 
------------------------------------------------------------------------- */

void PPPM::make_rho()
{
  int i,l,m,n,nx,ny,nz,mx,my,mz;
  FFT_SCALAR dx,dy,dz,x0,y0,z0;

  // clear 3d density array

<<<<<<< HEAD
  FFT_SCALAR *vec = &density_brick[nzlo_out][nylo_out][nxlo_out];
  for (i = 0; i < ngrid; i++) vec[i] = ZEROF;
=======
  memset(&(density_brick[nzlo_out][nylo_out][nxlo_out]),0,
	 ngrid*sizeof(FFT_SCALAR));
>>>>>>> adbeb027

  // loop over my charges, add their contribution to nearby grid points
  // (nx,ny,nz) = global coords of grid pt to "lower left" of charge
  // (dx,dy,dz) = distance to "lower left" grid pt
  // (mx,my,mz) = global coords of moving stencil pt

  double *q = atom->q;
  double **x = atom->x;
  int nlocal = atom->nlocal;

  for (int i = 0; i < nlocal; i++) {

    nx = part2grid[i][0];
    ny = part2grid[i][1];
    nz = part2grid[i][2];
    dx = nx+shiftone - (x[i][0]-boxlo[0])*delxinv;
    dy = ny+shiftone - (x[i][1]-boxlo[1])*delyinv;
    dz = nz+shiftone - (x[i][2]-boxlo[2])*delzinv;

    compute_rho1d(dx,dy,dz);

    z0 = delvolinv * q[i];
    for (n = nlower; n <= nupper; n++) {
      mz = n+nz;
      y0 = z0*rho1d[2][n];
      for (m = nlower; m <= nupper; m++) {
	my = m+ny;
	x0 = y0*rho1d[1][m];
	for (l = nlower; l <= nupper; l++) {
	  mx = l+nx;
	  density_brick[mz][my][mx] += x0*rho1d[0][l];
	}
      }
    }
  }
}

/* ----------------------------------------------------------------------
   FFT-based Poisson solver 
------------------------------------------------------------------------- */

void PPPM::poisson(int eflag, int vflag)
{
  int i,j,k,n;
  double eng;

  // transform charge density (r -> k) 

  n = 0;
  for (i = 0; i < nfft; i++) {
    work1[n++] = density_fft[i];
    work1[n++] = ZEROF;
  }
 
  fft1->compute(work1,work1,1);

  // if requested, compute energy and virial contribution

  double scaleinv = 1.0/(nx_pppm*ny_pppm*nz_pppm);
  double s2 = scaleinv*scaleinv;

  if (eflag || vflag) {
    if (vflag) {
      n = 0;
      for (i = 0; i < nfft; i++) {
	eng = s2 * greensfn[i] * (work1[n]*work1[n] + work1[n+1]*work1[n+1]);
	for (j = 0; j < 6; j++) virial[j] += eng*vg[i][j];
	energy += eng;
	n += 2;
      }
    } else {
      n = 0;
      for (i = 0; i < nfft; i++) {
	energy += 
	  s2 * greensfn[i] * (work1[n]*work1[n] + work1[n+1]*work1[n+1]);
	n += 2;
      }
    }
  }

  // scale by 1/total-grid-pts to get rho(k)
  // multiply by Green's function to get V(k)

  n = 0;
  for (i = 0; i < nfft; i++) {
    work1[n++] *= scaleinv * greensfn[i];
    work1[n++] *= scaleinv * greensfn[i];
  }

  // compute gradients of V(r) in each of 3 dims by transformimg -ik*V(k)
  // FFT leaves data in 3d brick decomposition
  // copy it into inner portion of vdx,vdy,vdz arrays

  // x direction gradient

  n = 0;
  for (k = nzlo_fft; k <= nzhi_fft; k++)
    for (j = nylo_fft; j <= nyhi_fft; j++)
      for (i = nxlo_fft; i <= nxhi_fft; i++) {
	work2[n] = fkx[i]*work1[n+1];
	work2[n+1] = -fkx[i]*work1[n];
	n += 2;
      }

  fft2->compute(work2,work2,-1);

  n = 0;
  for (k = nzlo_in; k <= nzhi_in; k++)
    for (j = nylo_in; j <= nyhi_in; j++)
      for (i = nxlo_in; i <= nxhi_in; i++) {
	vdx_brick[k][j][i] = work2[n];
	n += 2;
      }

  // y direction gradient

  n = 0;
  for (k = nzlo_fft; k <= nzhi_fft; k++)
    for (j = nylo_fft; j <= nyhi_fft; j++)
      for (i = nxlo_fft; i <= nxhi_fft; i++) {
	work2[n] = fky[j]*work1[n+1];
	work2[n+1] = -fky[j]*work1[n];
	n += 2;
      }

  fft2->compute(work2,work2,-1);

  n = 0;
  for (k = nzlo_in; k <= nzhi_in; k++)
    for (j = nylo_in; j <= nyhi_in; j++)
      for (i = nxlo_in; i <= nxhi_in; i++) {
	vdy_brick[k][j][i] = work2[n];
	n += 2;
      }

  // z direction gradient

  n = 0;
  for (k = nzlo_fft; k <= nzhi_fft; k++)
    for (j = nylo_fft; j <= nyhi_fft; j++)
      for (i = nxlo_fft; i <= nxhi_fft; i++) {
	work2[n] = fkz[k]*work1[n+1];
	work2[n+1] = -fkz[k]*work1[n];
	n += 2;
      }

  fft2->compute(work2,work2,-1);

  n = 0;
  for (k = nzlo_in; k <= nzhi_in; k++)
    for (j = nylo_in; j <= nyhi_in; j++)
      for (i = nxlo_in; i <= nxhi_in; i++) {
	vdz_brick[k][j][i] = work2[n];
	n += 2;
      }
}

/* ----------------------------------------------------------------------
   interpolate from grid to get electric field & force on my particles 
------------------------------------------------------------------------- */

void PPPM::fieldforce()
{
  int i,l,m,n,nx,ny,nz,mx,my,mz;
  FFT_SCALAR dx,dy,dz,x0,y0,z0;
  FFT_SCALAR ekx,eky,ekz;

  // loop over my charges, interpolate electric field from nearby grid points
  // (nx,ny,nz) = global coords of grid pt to "lower left" of charge
  // (dx,dy,dz) = distance to "lower left" grid pt
  // (mx,my,mz) = global coords of moving stencil pt
  // ek = 3 components of E-field on particle

  double *q = atom->q;
  double **x = atom->x;
  double **f = atom->f;
<<<<<<< HEAD
  double qfactor;
  
=======

>>>>>>> adbeb027
  int nlocal = atom->nlocal;

  for (i = 0; i < nlocal; i++) {
    nx = part2grid[i][0];
    ny = part2grid[i][1];
    nz = part2grid[i][2];
    dx = nx+shiftone - (x[i][0]-boxlo[0])*delxinv;
    dy = ny+shiftone - (x[i][1]-boxlo[1])*delyinv;
    dz = nz+shiftone - (x[i][2]-boxlo[2])*delzinv;

    compute_rho1d(dx,dy,dz);

    ekx = eky = ekz = ZEROF;
    for (n = nlower; n <= nupper; n++) {
      mz = n+nz;
      z0 = rho1d[2][n];
      for (m = nlower; m <= nupper; m++) {
	my = m+ny;
	y0 = z0*rho1d[1][m];
	for (l = nlower; l <= nupper; l++) {
	  mx = l+nx;
	  x0 = y0*rho1d[0][l];
	  ekx -= x0*vdx_brick[mz][my][mx];
	  eky -= x0*vdy_brick[mz][my][mx];
	  ekz -= x0*vdz_brick[mz][my][mx];
	}
      }
    }

    // convert E-field to force

<<<<<<< HEAD
    qfactor = qqrd2e*q[i];
=======
    const double qfactor = force->qqrd2e * scale * q[i];
>>>>>>> adbeb027
    f[i][0] += qfactor*ekx;
    f[i][1] += qfactor*eky;
    f[i][2] += qfactor*ekz;
  }
}

/* ----------------------------------------------------------------------
   map nprocs to NX by NY grid as PX by PY procs - return optimal px,py 
------------------------------------------------------------------------- */

void PPPM::procs2grid2d(int nprocs, int nx, int ny, int *px, int *py)
{
  // loop thru all possible factorizations of nprocs
  // surf = surface area of largest proc sub-domain
  // innermost if test minimizes surface area and surface/volume ratio

  int bestsurf = 2 * (nx + ny);
  int bestboxx = 0;
  int bestboxy = 0;

  int boxx,boxy,surf,ipx,ipy;

  ipx = 1;
  while (ipx <= nprocs) {
    if (nprocs % ipx == 0) {
      ipy = nprocs/ipx;
      boxx = nx/ipx;
      if (nx % ipx) boxx++;
      boxy = ny/ipy;
      if (ny % ipy) boxy++;
      surf = boxx + boxy;
      if (surf < bestsurf || 
	  (surf == bestsurf && boxx*boxy > bestboxx*bestboxy)) {
	bestsurf = surf;
	bestboxx = boxx;
	bestboxy = boxy;
	*px = ipx;
	*py = ipy;
      }
    }
    ipx++;
  }
}

/* ----------------------------------------------------------------------
   charge assignment into rho1d
   dx,dy,dz = distance of particle from "lower left" grid point 
------------------------------------------------------------------------- */
<<<<<<< HEAD
void PPPM::compute_rho1d(const FFT_SCALAR &dx, const FFT_SCALAR &dy, 
			 const FFT_SCALAR &dz) 
=======

void PPPM::compute_rho1d(const FFT_SCALAR &dx, const FFT_SCALAR &dy,
			 const FFT_SCALAR &dz)
>>>>>>> adbeb027
{
  int k,l;
  FFT_SCALAR r1,r2,r3;

  for (k = (1-order)/2; k <= order/2; k++) {
<<<<<<< HEAD
    rho1d[0][k] = ZEROF;
    rho1d[1][k] = ZEROF;
    rho1d[2][k] = ZEROF;
=======
    r1 = r2 = r3 = ZEROF;
>>>>>>> adbeb027

    for (l = order-1; l >= 0; l--) {
      r1 = rho_coeff[l][k] + r1*dx;
      r2 = rho_coeff[l][k] + r2*dy;
      r3 = rho_coeff[l][k] + r3*dz;
    }
    rho1d[0][k] = r1;
    rho1d[1][k] = r2;
    rho1d[2][k] = r3;
  }
}

/* ----------------------------------------------------------------------
   generate coeffients for the weight function of order n

              (n-1)
  Wn(x) =     Sum    wn(k,x) , Sum is over every other integer
           k=-(n-1)
  For k=-(n-1),-(n-1)+2, ....., (n-1)-2,n-1
      k is odd integers if n is even and even integers if n is odd
              ---
             | n-1
             | Sum a(l,j)*(x-k/2)**l   if abs(x-k/2) < 1/2
  wn(k,x) = <  l=0
             |
             |  0                       otherwise
              ---
  a coeffients are packed into the array rho_coeff to eliminate zeros
  rho_coeff(l,((k+mod(n+1,2))/2) = a(l,k) 
------------------------------------------------------------------------- */

void PPPM::compute_rho_coeff()
{
  int j,k,l,m;
  FFT_SCALAR s;

<<<<<<< HEAD
#ifdef FFT_SINGLE
  float **a = memory->create_2d_float_array(order,-order,order,"pppm:a");
  for (k = -order; k <= order; k++) 
    for (l = 0; l < order; l++)
      a[l][k] = 0.0f;
        
  a[0][0] = 1.0f;
  for (j = 1; j < order; j++) {
    for (k = -j; k <= j; k += 2) {
      s = 0.0f;
      for (l = 0; l < j; l++) {
	a[l+1][k] = (a[l][k+1]-a[l][k-1]) / (l+1);
	s += powf(0.5f,(float) l+1) * 
	  (a[l][k-1] + powf(-1.0f,(float) l) * a[l][k+1]) / (l+1);
      }
      a[0][k] = s;
    }
  }
#else
  double **a = memory->create_2d_double_array(order,-order,order,"pppm:a");
=======
  FFT_SCALAR **a;
  memory->create2d_offset(a,order,-order,order,"pppm:a");

>>>>>>> adbeb027
  for (k = -order; k <= order; k++) 
    for (l = 0; l < order; l++)
      a[l][k] = 0.0;
        
  a[0][0] = 1.0;
  for (j = 1; j < order; j++) {
    for (k = -j; k <= j; k += 2) {
      s = 0.0;
      for (l = 0; l < j; l++) {
	a[l+1][k] = (a[l][k+1]-a[l][k-1]) / (l+1);
#ifdef FFT_SINGLE
	s += powf(0.5,(float) l+1) *
	  (a[l][k-1] + powf(-1.0,(float) l) * a[l][k+1]) / (l+1);
#else
	s += pow(0.5,(double) l+1) * 
	  (a[l][k-1] + pow(-1.0,(double) l) * a[l][k+1]) / (l+1);
#endif
      }
      a[0][k] = s;
    }
  }
#endif

  m = (1-order)/2;
  for (k = -(order-1); k < order; k += 2) {
    for (l = 0; l < order; l++)
      rho_coeff[l][m] = a[l][k];
    m++;
  }

<<<<<<< HEAD
#ifdef FFT_SINGLE
  memory->destroy_2d_float_array(a,-order);
#else
  memory->destroy_2d_double_array(a,-order);
#endif
=======
  memory->destroy2d_offset(a,-order);
>>>>>>> adbeb027
}

/* ----------------------------------------------------------------------
   Slab-geometry correction term to dampen inter-slab interactions between
   periodically repeating slabs.  Yields good approximation to 2D Ewald if 
   adequate empty space is left between repeating slabs (J. Chem. Phys. 
   111, 3155).  Slabs defined here to be parallel to the xy plane. 
------------------------------------------------------------------------- */

void PPPM::slabcorr(int eflag)
{
  // compute local contribution to global dipole moment

  double *q = atom->q;
  double **x = atom->x;
  int nlocal = atom->nlocal;

  double dipole = 0.0;
  for (int i = 0; i < nlocal; i++) dipole += q[i]*x[i][2];
  
  // sum local contributions to get global dipole moment

  double dipole_all;
  MPI_Allreduce(&dipole,&dipole_all,1,MPI_DOUBLE,MPI_SUM,world);

  // compute corrections
  
  const double e_slabcorr = 2.0*MY_PI*dipole_all*dipole_all/volume;
  const double qscale = force->qqrd2e * scale;
  
  if (eflag) energy += qscale * e_slabcorr;

  // add on force corrections

  double ffact = -4.0*MY_PI*dipole_all/volume; 
  double **f = atom->f;

  for (int i = 0; i < nlocal; i++) f[i][2] += qscale * q[i]*ffact;
}

/* ----------------------------------------------------------------------
   perform and time the 4 FFTs required for N timesteps
------------------------------------------------------------------------- */

void PPPM::timing(int n, double &time3d, double &time1d)
{
  double time1,time2;

  for (int i = 0; i < 2*nfft_both; i++) work1[i] = ZEROF;

  MPI_Barrier(world);
  time1 = MPI_Wtime();

  for (int i = 0; i < n; i++) {
    fft1->compute(work1,work1,1);
    fft2->compute(work1,work1,-1);
    fft2->compute(work1,work1,-1);
    fft2->compute(work1,work1,-1);
  }

  MPI_Barrier(world);
  time2 = MPI_Wtime();
  time3d = time2 - time1;

  MPI_Barrier(world);
  time1 = MPI_Wtime();

  for (int i = 0; i < n; i++) {
    fft1->timing1d(work1,nfft_both,1);
    fft2->timing1d(work1,nfft_both,-1);
    fft2->timing1d(work1,nfft_both,-1);
    fft2->timing1d(work1,nfft_both,-1);
  }

  MPI_Barrier(world);
  time2 = MPI_Wtime();
  time1d = time2 - time1;
}

/* ----------------------------------------------------------------------
   memory usage of local arrays 
------------------------------------------------------------------------- */

double PPPM::memory_usage()
{
  double bytes = nmax*3 * sizeof(double);
  int nbrick = (nxhi_out-nxlo_out+1) * (nyhi_out-nylo_out+1) * 
    (nzhi_out-nzlo_out+1);
  bytes += 4 * nbrick * sizeof(FFT_SCALAR);
  bytes += 6 * nfft_both * sizeof(double);
  bytes += nfft_both * sizeof(double);
  bytes += nfft_both*5 * sizeof(FFT_SCALAR);
  bytes += 2 * nbuf * sizeof(FFT_SCALAR);
  return bytes;
}<|MERGE_RESOLUTION|>--- conflicted
+++ resolved
@@ -52,12 +52,6 @@
 #define ZEROF 0.0
 #define ONEF  1.0
 #endif
-<<<<<<< HEAD
-
-#define MIN(a,b) ((a) < (b) ? (a) : (b))
-#define MAX(a,b) ((a) > (b) ? (a) : (b))
-=======
->>>>>>> adbeb027
 
 /* ---------------------------------------------------------------------- */
 
@@ -181,11 +175,7 @@
       error->all(FLERR,"Bond and angle potentials must be defined for TIP4P");
     if (typeA < 1 || typeA > atom->nangletypes || 
 	force->angle->setflag[typeA] == 0)
-<<<<<<< HEAD
-      error->all("Bad TIP4P angle type for PPPM/TIP4P");
-=======
       error->all(FLERR,"Bad TIP4P angle type for PPPM/TIP4P");
->>>>>>> adbeb027
     if (typeB < 1 || typeB > atom->nbondtypes || 
 	force->bond->setflag[typeB] == 0)
       error->all(FLERR,"Bad TIP4P bond type for PPPM/TIP4P");
@@ -759,63 +749,6 @@
 
 void PPPM::allocate()
 {
-<<<<<<< HEAD
-#ifdef FFT_SINGLE
-  density_brick = 
-    memory->create_3d_float_array(nzlo_out,nzhi_out,nylo_out,nyhi_out,
-				   nxlo_out,nxhi_out,"pppm:density_brick");
-  vdx_brick =
-    memory->create_3d_float_array(nzlo_out,nzhi_out,nylo_out,nyhi_out,
-				   nxlo_out,nxhi_out,"pppm:vdx_brick");
-  vdy_brick = 
-    memory->create_3d_float_array(nzlo_out,nzhi_out,nylo_out,nyhi_out,
-				   nxlo_out,nxhi_out,"pppm:vdy_brick");
-  vdz_brick = 
-    memory->create_3d_float_array(nzlo_out,nzhi_out,nylo_out,nyhi_out,
-				   nxlo_out,nxhi_out,"pppm:vdz_brick");
-#else
-  density_brick = 
-    memory->create_3d_double_array(nzlo_out,nzhi_out,nylo_out,nyhi_out,
-				   nxlo_out,nxhi_out,"pppm:density_brick");
-  vdx_brick =
-    memory->create_3d_double_array(nzlo_out,nzhi_out,nylo_out,nyhi_out,
-				   nxlo_out,nxhi_out,"pppm:vdx_brick");
-  vdy_brick = 
-    memory->create_3d_double_array(nzlo_out,nzhi_out,nylo_out,nyhi_out,
-				   nxlo_out,nxhi_out,"pppm:vdy_brick");
-  vdz_brick = 
-    memory->create_3d_double_array(nzlo_out,nzhi_out,nylo_out,nyhi_out,
-				   nxlo_out,nxhi_out,"pppm:vdz_brick");
-#endif
-
-  density_fft = 
-    (FFT_SCALAR *) memory->smalloc(nfft_both*sizeof(FFT_SCALAR),"pppm:density_fft");
-  greensfn = 
-    (double *) memory->smalloc(nfft_both*sizeof(double),"pppm:greensfn");
-  work1 = (FFT_SCALAR *) memory->smalloc(2*nfft_both*sizeof(FFT_SCALAR),"pppm:work1");
-  work2 = (FFT_SCALAR *) memory->smalloc(2*nfft_both*sizeof(FFT_SCALAR),"pppm:work2");
-  vg = memory->create_2d_double_array(nfft_both,6,"pppm:vg");
-
-  fkx = memory->create_1d_double_array(nxlo_fft,nxhi_fft,"pppm:fkx");
-  fky = memory->create_1d_double_array(nylo_fft,nyhi_fft,"pppm:fky");
-  fkz = memory->create_1d_double_array(nzlo_fft,nzhi_fft,"pppm:fkz");
-
-  buf1 = (FFT_SCALAR *) memory->smalloc(nbuf*sizeof(FFT_SCALAR),"pppm:buf1");
-  buf2 = (FFT_SCALAR *) memory->smalloc(nbuf*sizeof(FFT_SCALAR),"pppm:buf2");
-
-  // summation coeffs
-
-  gf_b = new double[order];
-#ifdef FFT_SINGLE
-  rho1d = memory->create_2d_float_array(3,-order/2,order/2,"pppm:rho1d");
-  rho_coeff = memory->create_2d_float_array(order,(1-order)/2,order/2,
-					     "pppm:rho_coeff");
-#else
-  rho1d = memory->create_2d_double_array(3,-order/2,order/2,"pppm:rho1d");
-  rho_coeff = memory->create_2d_double_array(order,(1-order)/2,order/2,
-					     "pppm:rho_coeff");
-#endif
-=======
   memory->create3d_offset(density_brick,nzlo_out,nzhi_out,nylo_out,nyhi_out,
 			  nxlo_out,nxhi_out,"pppm:density_brick");
   memory->create3d_offset(vdx_brick,nzlo_out,nzhi_out,nylo_out,nyhi_out,
@@ -843,7 +776,6 @@
   memory->create(gf_b,order,"pppm:gf_b");
   memory->create2d_offset(rho1d,3,-order/2,order/2,"pppm:rho1d");
   memory->create2d_offset(rho_coeff,order,(1-order)/2,order/2,"pppm:rho_coeff");
->>>>>>> adbeb027
 
   // create 2 FFTs and a Remap
   // 1st FFT keeps data in FFT decompostion
@@ -874,24 +806,10 @@
 
 void PPPM::deallocate()
 {
-<<<<<<< HEAD
-#ifdef FFT_SINGLE
-  memory->destroy_3d_float_array(density_brick,nzlo_out,nylo_out,nxlo_out);
-  memory->destroy_3d_float_array(vdx_brick,nzlo_out,nylo_out,nxlo_out);
-  memory->destroy_3d_float_array(vdy_brick,nzlo_out,nylo_out,nxlo_out);
-  memory->destroy_3d_float_array(vdz_brick,nzlo_out,nylo_out,nxlo_out);
-#else
-  memory->destroy_3d_double_array(density_brick,nzlo_out,nylo_out,nxlo_out);
-  memory->destroy_3d_double_array(vdx_brick,nzlo_out,nylo_out,nxlo_out);
-  memory->destroy_3d_double_array(vdy_brick,nzlo_out,nylo_out,nxlo_out);
-  memory->destroy_3d_double_array(vdz_brick,nzlo_out,nylo_out,nxlo_out);
-#endif
-=======
   memory->destroy3d_offset(density_brick,nzlo_out,nylo_out,nxlo_out);
   memory->destroy3d_offset(vdx_brick,nzlo_out,nylo_out,nxlo_out);
   memory->destroy3d_offset(vdy_brick,nzlo_out,nylo_out,nxlo_out);
   memory->destroy3d_offset(vdz_brick,nzlo_out,nylo_out,nxlo_out);
->>>>>>> adbeb027
 
   memory->destroy(density_fft);
   memory->destroy(greensfn);
@@ -906,20 +824,9 @@
   memory->destroy(buf1);
   memory->destroy(buf2);
 
-<<<<<<< HEAD
-  delete [] gf_b;
-#ifdef FFT_SINGLE
-  memory->destroy_2d_float_array(rho1d,-order/2);
-  memory->destroy_2d_float_array(rho_coeff,(1-order)/2);
-#else
-  memory->destroy_2d_double_array(rho1d,-order/2);
-  memory->destroy_2d_double_array(rho_coeff,(1-order)/2);
-#endif
-=======
   memory->destroy(gf_b);
   memory->destroy2d_offset(rho1d,-order/2);
   memory->destroy2d_offset(rho_coeff,(1-order)/2);
->>>>>>> adbeb027
 
   delete fft1;
   delete fft2;
@@ -1601,18 +1508,11 @@
 
     if (nx+nlower < nxlo_out || nx+nupper > nxhi_out ||
 	ny+nlower < nylo_out || ny+nupper > nyhi_out ||
-<<<<<<< HEAD
-	nz+nlower < nzlo_out || nz+nupper > nzhi_out) flag = 1;
-  }
-
-  if (flag) error->one("Out of range atoms - cannot compute PPPM");
-=======
 	nz+nlower < nzlo_out || nz+nupper > nzhi_out)
       flag = 1;
   }
 
   if (flag) error->one(FLERR,"Out of range atoms - cannot compute PPPM");
->>>>>>> adbeb027
 }
 
 /* ----------------------------------------------------------------------
@@ -1629,13 +1529,8 @@
 
   // clear 3d density array
 
-<<<<<<< HEAD
-  FFT_SCALAR *vec = &density_brick[nzlo_out][nylo_out][nxlo_out];
-  for (i = 0; i < ngrid; i++) vec[i] = ZEROF;
-=======
   memset(&(density_brick[nzlo_out][nylo_out][nxlo_out]),0,
 	 ngrid*sizeof(FFT_SCALAR));
->>>>>>> adbeb027
 
   // loop over my charges, add their contribution to nearby grid points
   // (nx,ny,nz) = global coords of grid pt to "lower left" of charge
@@ -1812,12 +1707,7 @@
   double *q = atom->q;
   double **x = atom->x;
   double **f = atom->f;
-<<<<<<< HEAD
-  double qfactor;
-  
-=======
-
->>>>>>> adbeb027
+
   int nlocal = atom->nlocal;
 
   for (i = 0; i < nlocal; i++) {
@@ -1849,11 +1739,7 @@
 
     // convert E-field to force
 
-<<<<<<< HEAD
-    qfactor = qqrd2e*q[i];
-=======
     const double qfactor = force->qqrd2e * scale * q[i];
->>>>>>> adbeb027
     f[i][0] += qfactor*ekx;
     f[i][1] += qfactor*eky;
     f[i][2] += qfactor*ekz;
@@ -1902,26 +1788,15 @@
    charge assignment into rho1d
    dx,dy,dz = distance of particle from "lower left" grid point 
 ------------------------------------------------------------------------- */
-<<<<<<< HEAD
-void PPPM::compute_rho1d(const FFT_SCALAR &dx, const FFT_SCALAR &dy, 
-			 const FFT_SCALAR &dz) 
-=======
 
 void PPPM::compute_rho1d(const FFT_SCALAR &dx, const FFT_SCALAR &dy,
 			 const FFT_SCALAR &dz)
->>>>>>> adbeb027
 {
   int k,l;
   FFT_SCALAR r1,r2,r3;
 
   for (k = (1-order)/2; k <= order/2; k++) {
-<<<<<<< HEAD
-    rho1d[0][k] = ZEROF;
-    rho1d[1][k] = ZEROF;
-    rho1d[2][k] = ZEROF;
-=======
     r1 = r2 = r3 = ZEROF;
->>>>>>> adbeb027
 
     for (l = order-1; l >= 0; l--) {
       r1 = rho_coeff[l][k] + r1*dx;
@@ -1958,32 +1833,9 @@
   int j,k,l,m;
   FFT_SCALAR s;
 
-<<<<<<< HEAD
-#ifdef FFT_SINGLE
-  float **a = memory->create_2d_float_array(order,-order,order,"pppm:a");
-  for (k = -order; k <= order; k++) 
-    for (l = 0; l < order; l++)
-      a[l][k] = 0.0f;
-        
-  a[0][0] = 1.0f;
-  for (j = 1; j < order; j++) {
-    for (k = -j; k <= j; k += 2) {
-      s = 0.0f;
-      for (l = 0; l < j; l++) {
-	a[l+1][k] = (a[l][k+1]-a[l][k-1]) / (l+1);
-	s += powf(0.5f,(float) l+1) * 
-	  (a[l][k-1] + powf(-1.0f,(float) l) * a[l][k+1]) / (l+1);
-      }
-      a[0][k] = s;
-    }
-  }
-#else
-  double **a = memory->create_2d_double_array(order,-order,order,"pppm:a");
-=======
   FFT_SCALAR **a;
   memory->create2d_offset(a,order,-order,order,"pppm:a");
 
->>>>>>> adbeb027
   for (k = -order; k <= order; k++) 
     for (l = 0; l < order; l++)
       a[l][k] = 0.0;
@@ -2014,15 +1866,7 @@
     m++;
   }
 
-<<<<<<< HEAD
-#ifdef FFT_SINGLE
-  memory->destroy_2d_float_array(a,-order);
-#else
-  memory->destroy_2d_double_array(a,-order);
-#endif
-=======
   memory->destroy2d_offset(a,-order);
->>>>>>> adbeb027
 }
 
 /* ----------------------------------------------------------------------
