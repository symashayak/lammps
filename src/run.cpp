/* ----------------------------------------------------------------------
   LAMMPS - Large-scale Atomic/Molecular Massively Parallel Simulator
   http://lammps.sandia.gov, Sandia National Laboratories
   Steve Plimpton, sjplimp@sandia.gov

   Copyright (2003) Sandia Corporation.  Under the terms of Contract
   DE-AC04-94AL85000 with Sandia Corporation, the U.S. Government retains
   certain rights in this software.  This software is distributed under
   the GNU General Public License.

   See the README file in the top-level LAMMPS directory.
------------------------------------------------------------------------- */

#include "stdlib.h"
#include "string.h"
#include "run.h"
#include "domain.h"
#include "update.h"
#include "integrate.h"
#include "modify.h"
#include "output.h"
#include "finish.h"
#include "input.h"
#include "timer.h"
#include "error.h"

using namespace LAMMPS_NS;

#define MAXLINE 2048

/* ---------------------------------------------------------------------- */

Run::Run(LAMMPS *lmp) : Pointers(lmp) {}

/* ---------------------------------------------------------------------- */

void Run::command(int narg, char **arg)
{
  if (narg < 1) error->all(FLERR,"Illegal run command");

  if (domain->box_exist == 0)
    error->all(FLERR,"Run command before simulation box is defined");

  bigint nsteps_input = ATOBIGINT(arg[0]);

  // parse optional args

  int uptoflag = 0;
  int startflag = 0;
  int stopflag = 0;
  bigint start,stop;
  int preflag = 1;
  int postflag = 1;
  int nevery = 0;
  int ncommands = 0;
  int first,last;

  int iarg = 1;
  while (iarg < narg) {
    if (strcmp(arg[iarg],"upto") == 0) {
      if (iarg+1 > narg) error->all(FLERR,"Illegal run command");
      uptoflag = 1;
      iarg += 1;
    } else if (strcmp(arg[iarg],"start") == 0) {
      if (iarg+2 > narg) error->all(FLERR,"Illegal run command");
      startflag = 1;
      start = ATOBIGINT(arg[iarg+1]);
      iarg += 2;
    } else if (strcmp(arg[iarg],"stop") == 0) {
      if (iarg+2 > narg) error->all(FLERR,"Illegal run command");
      stopflag = 1;
      stop = ATOBIGINT(arg[iarg+1]);
      iarg += 2;
    } else if (strcmp(arg[iarg],"pre") == 0) {
      if (iarg+2 > narg) error->all(FLERR,"Illegal run command");
      if (strcmp(arg[iarg+1],"no") == 0) preflag = 0;
      else if (strcmp(arg[iarg+1],"yes") == 0) preflag = 1;
      else error->all(FLERR,"Illegal run command");
      iarg += 2;
    } else if (strcmp(arg[iarg],"post") == 0) {
      if (iarg+2 > narg) error->all(FLERR,"Illegal run command");
      if (strcmp(arg[iarg+1],"no") == 0) postflag = 0;
      else if (strcmp(arg[iarg+1],"yes") == 0) postflag = 1;
      else error->all(FLERR,"Illegal run command");
      iarg += 2;

      // all remaining args are commands
      // first,last = arg index of first/last commands
      // set ncommands = 0 if single command and it is NULL

    } else if (strcmp(arg[iarg],"every") == 0) {
      if (iarg+3 > narg) error->all(FLERR,"Illegal run command");
      nevery = atoi(arg[iarg+1]);
      if (nevery <= 0) error->all(FLERR,"Illegal run command");
      first = iarg+2;
      last = narg-1;
      ncommands = last-first + 1;
      if (ncommands == 1 && strcmp(arg[first],"NULL") == 0) ncommands = 0;
      iarg = narg;
    } else error->all(FLERR,"Illegal run command");
  }

  // set nsteps as integer, using upto value if specified

  int nsteps;
  if (!uptoflag) {
    if (nsteps_input < 0 || nsteps_input > MAXSMALLINT)
      error->all(FLERR,"Invalid run command N value");
    nsteps = static_cast<int> (nsteps_input);
  } else {
    bigint delta = nsteps_input - update->ntimestep;
    if (delta < 0 || delta > MAXSMALLINT)
      error->all(FLERR,"Invalid run command upto value");
    nsteps = static_cast<int> (delta);
  }

  // error check

  if (startflag) {
    if (start < 0 || start > MAXBIGINT)
      error->all(FLERR,"Invalid run command start/stop value");
    if (start > update->ntimestep)
      error->all(FLERR,"Run command start value is after start of run");
  }
  if (stopflag) {
    if (stop < 0 || stop > MAXBIGINT)
      error->all(FLERR,"Invalid run command start/stop value");
    if (stop < update->ntimestep + nsteps)
      error->all(FLERR,"Run command stop value is before end of run");
  }

  // if nevery, make copies of arg strings that are commands
  // required because re-parsing commands via input->one() will wipe out args

  char **commands = NULL;
  if (nevery && ncommands > 0) {
    commands = new char*[ncommands];
    ncommands = 0;
    for (int i = first; i <= last; i++) {
      int n = strlen(arg[i]) + 1;
      commands[ncommands] = new char[n];
      strcpy(commands[ncommands],arg[i]);
      ncommands++;
    }
  }

  // perform a single run
  // use start/stop to set begin/end step
  // if pre or 1st run, do System init/setup,
  //   else just init timer and setup output
  // if post, do full Finish, else just print time

  update->whichflag = 1;

  if (nevery == 0) {
    update->nsteps = nsteps;
    update->firststep = update->ntimestep;
    update->laststep = update->ntimestep + nsteps;
    if (update->laststep < 0 || update->laststep > MAXBIGINT)
      error->all(FLERR,"Too many timesteps");

    if (startflag) update->beginstep = start;
    else update->beginstep = update->firststep;
    if (stopflag) update->endstep = stop;
    else update->endstep = update->laststep;

    if (preflag || update->first_update == 0) {
      lmp->init();
      update->integrate->setup();
<<<<<<< HEAD
    } else {
      output->setup(1,0);
    }
=======
    } else output->setup(0);
>>>>>>> 7af11af8

    timer->init();
    timer->barrier_start(Timer::LOOP);
    update->integrate->run(nsteps);
    timer->barrier_stop(Timer::LOOP);

    update->integrate->cleanup();

    Finish finish(lmp);
    finish.end(postflag);

  // perform multiple runs optionally interleaved with invocation command(s)
  // use start/stop to set begin/end step
  // if pre or 1st iteration of multiple runs, do System init/setup,
  //   else just init timer and setup output
  // if post or last iteration, do full Finish, else just print time

  } else {
    int iter = 0;
    int nleft = nsteps;
    while (nleft > 0 || iter == 0) {
      nsteps = MIN(nleft,nevery);

      update->nsteps = nsteps;
      update->firststep = update->ntimestep;
      update->laststep = update->ntimestep + nsteps;
      if (update->laststep < 0 || update->laststep > MAXBIGINT)
        error->all(FLERR,"Too many timesteps");

      if (startflag) update->beginstep = start;
      else update->beginstep = update->firststep;
      if (stopflag) update->endstep = stop;
      else update->endstep = update->laststep;

      if (preflag || iter == 0) {
        lmp->init();
        update->integrate->setup();
<<<<<<< HEAD
      } else {
        output->setup(1,0);
      }
=======
      } else output->setup(0);
>>>>>>> 7af11af8

      timer->init();
      timer->barrier_start(Timer::LOOP);
      update->integrate->run(nsteps);
      timer->barrier_stop(Timer::LOOP);

      update->integrate->cleanup();

      Finish finish(lmp);
      if (postflag || nleft <= nsteps) finish.end(1);
      else finish.end(0);

      // wrap command invocation with clearstep/addstep
      // since a command may invoke computes via variables

      if (ncommands) {
        modify->clearstep_compute();
        for (int i = 0; i < ncommands; i++) input->one(commands[i]);
        modify->addstep_compute(update->ntimestep + nevery);
      }

      nleft -= nsteps;
      iter++;
    }
  }

  update->whichflag = 0;
  update->firststep = update->laststep = 0;
  update->beginstep = update->endstep = 0;

  if (commands) {
    for (int i = 0; i < ncommands; i++) delete [] commands[i];
    delete [] commands;
  }
}<|MERGE_RESOLUTION|>--- conflicted
+++ resolved
@@ -167,13 +167,7 @@
     if (preflag || update->first_update == 0) {
       lmp->init();
       update->integrate->setup();
-<<<<<<< HEAD
-    } else {
-      output->setup(1,0);
-    }
-=======
     } else output->setup(0);
->>>>>>> 7af11af8
 
     timer->init();
     timer->barrier_start(Timer::LOOP);
@@ -211,13 +205,7 @@
       if (preflag || iter == 0) {
         lmp->init();
         update->integrate->setup();
-<<<<<<< HEAD
-      } else {
-        output->setup(1,0);
-      }
-=======
       } else output->setup(0);
->>>>>>> 7af11af8
 
       timer->init();
       timer->barrier_start(Timer::LOOP);
