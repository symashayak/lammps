# Install/unInstall package files in LAMMPS

if (test $1 = 1) then

  cp angle_cosine_shift.cpp ..
  cp angle_cosine_shift_exp.cpp ..
  cp angle_dipole.cpp ..
  cp bond_harmonic_shift.cpp ..
  cp bond_harmonic_shift_cut.cpp ..
  cp compute_ackland_atom.cpp ..
  cp compute_temp_rotate.cpp ..
  cp dihedral_cosine_shift_exp.cpp ..
  cp dihedral_table.cpp ..
  cp fix_addtorque.cpp ..
  cp fix_imd.cpp ..
  cp fix_smd.cpp ..
<<<<<<< HEAD
  cp fix_spring_pull.cpp ..
=======
  cp improper_cossq.cpp ..
  cp improper_ring.cpp ..
>>>>>>> c1a07668
  cp pair_cdeam.cpp ..
  cp pair_coul_diel.cpp ..
  cp pair_dipole_sf.cpp ..
  cp pair_edip.cpp ..
  cp pair_gauss_cut.cpp ..
  cp pair_lj_sf.cpp ..
  cp pair_meam_spline.cpp ..
  cp pair_tersoff_table.cpp ..

  cp angle_cosine_shift.h ..
  cp angle_cosine_shift_exp.h ..
  cp angle_dipole.h ..
  cp bond_harmonic_shift.h ..
  cp bond_harmonic_shift_cut.h ..
  cp compute_ackland_atom.h ..
  cp compute_temp_rotate.h ..
  cp dihedral_cosine_shift_exp.h ..
  cp dihedral_table.h ..
  cp fix_addtorque.h ..
  cp fix_imd.h ..
  cp fix_smd.h ..
<<<<<<< HEAD
  cp fix_spring_pull.h ..
=======
  cp improper_cossq.h ..
  cp improper_ring.h ..
>>>>>>> c1a07668
  cp pair_cdeam.h ..
  cp pair_coul_diel.h ..
  cp pair_dipole_sf.h ..
  cp pair_edip.h ..
  cp pair_gauss_cut.h ..
  cp pair_lj_sf.h ..
  cp pair_meam_spline.h ..
  cp pair_tersoff_table.h ..

elif (test $1 = 0) then

  rm -f ../angle_cosine_shift.cpp
  rm -f ../angle_cosine_shift_exp.cpp
  rm -f ../angle_dipole.cpp
  rm -f ../bond_harmonic_shift.cpp
  rm -f ../bond_harmonic_shift_cut.cpp
  rm -f ../compute_ackland_atom.cpp
  rm -f ../compute_temp_rotate.cpp
  rm -f ../dihedral_cosine_shift_exp.cpp
  rm -f ../dihedral_table.cpp
  rm -f ../fix_addtorque.cpp
  rm -f ../fix_imd.cpp
  rm -f ../fix_smd.cpp
<<<<<<< HEAD
  rm -f ../fix_spring_pull.cpp
=======
  rm -f ../improper_cossq.cpp
  rm -f ../improper_ring.cpp
>>>>>>> c1a07668
  rm -f ../pair_cdeam.cpp
  rm -f ../pair_coul_diel.cpp
  rm -f ../pair_dipole_sf.cpp
  rm -f ../pair_edip.cpp
  rm -f ../pair_gauss_cut.cpp
  rm -f ../pair_lj_sf.cpp
  rm -f ../pair_meam_spline.cpp
  rm -f ../pair_tersoff_table.cpp

  rm -f ../angle_cosine_shift.h
  rm -f ../angle_cosine_shift_exp.h
  rm -f ../angle_dipole.h
  rm -f ../bond_harmonic_shift.h
  rm -f ../bond_harmonic_shift_cut.h
  rm -f ../compute_ackland_atom.h
  rm -f ../compute_temp_rotate.h
  rm -f ../dihedral_cosine_shift_exp.h
  rm -f ../dihedral_table.h
  rm -f ../fix_addtorque.h
  rm -f ../fix_imd.h
  rm -f ../fix_smd.h
<<<<<<< HEAD
  rm -f ../fix_spring_pull.h
=======
  rm -f ../improper_cossq.h
  rm -f ../improper_ring.h
>>>>>>> c1a07668
  rm -f ../pair_cdeam.h
  rm -f ../pair_coul_diel.h
  rm -f ../pair_dipole_sf.h
  rm -f ../pair_edip.h
  rm -f ../pair_gauss_cut.h
  rm -f ../pair_lj_sf.h
  rm -f ../pair_meam_spline.h
  rm -f ../pair_tersoff_table.h

fi<|MERGE_RESOLUTION|>--- conflicted
+++ resolved
@@ -14,12 +14,9 @@
   cp fix_addtorque.cpp ..
   cp fix_imd.cpp ..
   cp fix_smd.cpp ..
-<<<<<<< HEAD
   cp fix_spring_pull.cpp ..
-=======
   cp improper_cossq.cpp ..
   cp improper_ring.cpp ..
->>>>>>> c1a07668
   cp pair_cdeam.cpp ..
   cp pair_coul_diel.cpp ..
   cp pair_dipole_sf.cpp ..
@@ -41,12 +38,9 @@
   cp fix_addtorque.h ..
   cp fix_imd.h ..
   cp fix_smd.h ..
-<<<<<<< HEAD
   cp fix_spring_pull.h ..
-=======
   cp improper_cossq.h ..
   cp improper_ring.h ..
->>>>>>> c1a07668
   cp pair_cdeam.h ..
   cp pair_coul_diel.h ..
   cp pair_dipole_sf.h ..
@@ -70,12 +64,9 @@
   rm -f ../fix_addtorque.cpp
   rm -f ../fix_imd.cpp
   rm -f ../fix_smd.cpp
-<<<<<<< HEAD
   rm -f ../fix_spring_pull.cpp
-=======
   rm -f ../improper_cossq.cpp
   rm -f ../improper_ring.cpp
->>>>>>> c1a07668
   rm -f ../pair_cdeam.cpp
   rm -f ../pair_coul_diel.cpp
   rm -f ../pair_dipole_sf.cpp
@@ -97,12 +88,9 @@
   rm -f ../fix_addtorque.h
   rm -f ../fix_imd.h
   rm -f ../fix_smd.h
-<<<<<<< HEAD
   rm -f ../fix_spring_pull.h
-=======
   rm -f ../improper_cossq.h
   rm -f ../improper_ring.h
->>>>>>> c1a07668
   rm -f ../pair_cdeam.h
   rm -f ../pair_coul_diel.h
   rm -f ../pair_dipole_sf.h
