/* ----------------------------------------------------------------------
   LAMMPS - Large-scale Atomic/Molecular Massively Parallel Simulator
   http://lammps.sandia.gov, Sandia National Laboratories
   Steve Plimpton, sjplimp@sandia.gov

   Copyright (2003) Sandia Corporation.  Under the terms of Contract
   DE-AC04-94AL85000 with Sandia Corporation, the U.S. Government retains
   certain rights in this software.  This software is distributed under
   the GNU General Public License.

   See the README file in the top-level LAMMPS directory.
------------------------------------------------------------------------- */

#include "lmptype.h"
#include "mpi.h"
#include "string.h"
#include "write_data.h"
#include "atom.h"
#include "atom_vec.h"
#include "group.h"
#include "force.h"
#include "pair.h"
#include "bond.h"
#include "angle.h"
#include "dihedral.h"
#include "improper.h"
#include "update.h"
#include "modify.h"
#include "fix.h"
#include "domain.h"
#include "universe.h"
#include "comm.h"
#include "output.h"
#include "thermo.h"
#include "memory.h"
#include "error.h"

using namespace LAMMPS_NS;

enum{IGNORE,WARN,ERROR};                    // same as thermo.cpp
enum{II,IJ};

/* ---------------------------------------------------------------------- */

WriteData::WriteData(LAMMPS *lmp) : Pointers(lmp)
{
  MPI_Comm_rank(world,&me);
  MPI_Comm_size(world,&nprocs);
}

/* ----------------------------------------------------------------------
   called as write_data command in input script
------------------------------------------------------------------------- */

void WriteData::command(int narg, char **arg)
{
  if (domain->box_exist == 0)
    error->all(FLERR,"Write_data command before simulation box is defined");

  if (narg < 1) error->all(FLERR,"Illegal write_data command");

  // if filename contains a "*", replace with current timestep

  char *ptr;
  int n = strlen(arg[0]) + 16;
  char *file = new char[n];

  if ((ptr = strchr(arg[0],'*'))) {
    *ptr = '\0';
    sprintf(file,"%s" BIGINT_FORMAT "%s",arg[0],update->ntimestep,ptr+1);
  } else strcpy(file,arg[0]);

  // read optional args
  // noinit is a hidden arg, only used by -r command-line switch

  pairflag = II;
  int noinit = 0;

  int iarg = 1;
  while (iarg < narg) {
    if (strcmp(arg[iarg],"pair") == 0) {
      if (iarg+2 > narg) error->all(FLERR,"Illegal write_data command");
      if (strcmp(arg[iarg+1],"ii") == 0) pairflag = II;
      else if (strcmp(arg[iarg+1],"ij") == 0) pairflag = IJ;
      else error->all(FLERR,"Illegal write_data command");
      iarg += 2;
    } else if (strcmp(arg[iarg],"noinit") == 0) {
      noinit = 1;
      iarg++;
    } else error->all(FLERR,"Illegal write_data command");
  }

  // init entire system since comm->exchange is done
  // comm::init needs neighbor::init needs pair::init needs kspace::init, etc
  // exception is when called by -r command-line switch
  //   then write_data immediately follows reading of restart file
  //   assume that read_restart initialized necessary values
  //   if don't make exception:
  //     pair->init() can fail due to various unset values:
  //     e.g. pair hybrid coeffs, dpd ghost-atom velocity setting

  if (noinit == 0) {
    if (comm->me == 0 && screen)
      fprintf(screen,"System init for write_data ...\n");
    lmp->init();

    // move atoms to new processors before writing file
    // do setup_pre_exchange to force update of per-atom info if needed
    // enforce PBC in case atoms are outside box
    // call borders() to rebuild atom map since exchange() destroys map

    modify->setup_pre_exchange();
    if (domain->triclinic) domain->x2lamda(atom->nlocal);
    domain->pbc();
    domain->reset_box();
    comm->setup();
    comm->exchange();
    comm->borders();
    if (domain->triclinic) domain->lamda2x(atom->nlocal+atom->nghost);
  }

  write(file);

  delete [] file;
}

/* ----------------------------------------------------------------------
   called from command()
   might later let it be directly called within run/minimize loop
------------------------------------------------------------------------- */

void WriteData::write(char *file)
{
  // special case where reneighboring is not done in integrator
  //   on timestep data file is written (due to build_once being set)
  // if box is changing, must be reset, else data file will have
  //   wrong box size and atoms will be lost when data file is read
  // other calls to pbc and domain and comm are not made,
  //   b/c they only make sense if reneighboring is actually performed

  //if (neighbor->build_once) domain->reset_box();

  // natoms = sum of nlocal = value to write into data file
  // if unequal and thermo lostflag is "error", don't write data file

  bigint nblocal = atom->nlocal;
  bigint natoms;
  MPI_Allreduce(&nblocal,&natoms,1,MPI_LMP_BIGINT,MPI_SUM,world);
  if (natoms != atom->natoms && output->thermo->lostflag == ERROR)
    error->all(FLERR,"Atom count is inconsistent, cannot write data file");

  // sum up bond,angle counts
  // may be different than atom->nbonds,nangles if broken/turned-off

  if (atom->molecular == 1 && (atom->nbonds || atom->nbondtypes)) {
    nbonds_local = atom->avec->pack_bond(NULL);
    MPI_Allreduce(&nbonds_local,&nbonds,1,MPI_LMP_BIGINT,MPI_SUM,world);
  }
  if (atom->molecular == 1 && (atom->nangles || atom->nangletypes)) {
    nangles_local = atom->avec->pack_angle(NULL);
    MPI_Allreduce(&nangles_local,&nangles,1,MPI_LMP_BIGINT,MPI_SUM,world);
  }

  // open data file

  if (me == 0) {
    fp = fopen(file,"w");
    if (fp == NULL) {
      char str[128];
      sprintf(str,"Cannot open data file %s",file);
      error->one(FLERR,str);
    }
  }

  // proc 0 writes header, ntype-length arrays, force fields

  if (me == 0) {
    header();
    type_arrays();
    force_fields();
  }

  // per atom info
  // do not write molecular topology for atom_style template

  if (natoms) atoms();
  if (natoms) velocities();
  if (atom->molecular == 1) {
    if (atom->nbonds && nbonds) bonds();
    if (atom->nangles && nangles) angles();
    if (atom->ndihedrals) dihedrals();
    if (atom->nimpropers) impropers();
  }

  // extra sections managed by fixes

  for (int i = 0; i < modify->nfix; i++)
    if (modify->fix[i]->wd_section) 
      for (int m = 0; m < modify->fix[i]->wd_section; m++) fix(i,m);

  // close data file

  if (me == 0) fclose(fp);
}

/* ----------------------------------------------------------------------
   proc 0 writes out data file header
------------------------------------------------------------------------- */

void WriteData::header()
{
  fprintf(fp,"LAMMPS data file via write_data, version %s, "
          "timestep = " BIGINT_FORMAT "\n",
          universe->version,update->ntimestep);

  fprintf(fp,"\n");

  fprintf(fp,BIGINT_FORMAT " atoms\n",atom->natoms);
  fprintf(fp,"%d atom types\n",atom->ntypes);

<<<<<<< HEAD
  if(atom->molecular == 1 ){

=======
  // do not write molecular topology info for atom_style template

  if (atom->molecular == 1) {
>>>>>>> d989a9d9
    if (atom->nbonds || atom->nbondtypes) {
      fprintf(fp,BIGINT_FORMAT " bonds\n",nbonds);
      fprintf(fp,"%d bond types\n",atom->nbondtypes);
    }
    if (atom->nangles || atom->nangletypes) {
      fprintf(fp,BIGINT_FORMAT " angles\n",nangles);
      fprintf(fp,"%d angle types\n",atom->nangletypes);
    }
    if (atom->ndihedrals || atom->ndihedraltypes) {
      fprintf(fp,BIGINT_FORMAT " dihedrals\n",atom->ndihedrals);
      fprintf(fp,"%d dihedral types\n",atom->ndihedraltypes);
    }
    if (atom->nimpropers || atom->nimpropertypes) {
      fprintf(fp,BIGINT_FORMAT " impropers\n",atom->nimpropers);
      fprintf(fp,"%d improper types\n",atom->nimpropertypes);
    }
<<<<<<< HEAD

=======
>>>>>>> d989a9d9
  }

  for (int i = 0; i < modify->nfix; i++)
    if (modify->fix[i]->wd_header) 
      for (int m = 0; m < modify->fix[i]->wd_header; m++) 
        modify->fix[i]->write_data_header(fp,m);
  
  fprintf(fp,"\n");

  fprintf(fp,"%-1.16e %-1.16e xlo xhi\n",domain->boxlo[0],domain->boxhi[0]);
  fprintf(fp,"%-1.16e %-1.16e ylo yhi\n",domain->boxlo[1],domain->boxhi[1]);
  fprintf(fp,"%-1.16e %-1.16e zlo zhi\n",domain->boxlo[2],domain->boxhi[2]);

  if (domain->triclinic)
    fprintf(fp,"%-1.16e %-1.16e %-1.16e xy xz yz\n",
            domain->xy,domain->xz,domain->yz);
}

/* ----------------------------------------------------------------------
   proc 0 writes out any type-based arrays that are defined
------------------------------------------------------------------------- */

void WriteData::type_arrays()
{
  if (atom->mass) {
    double *mass = atom->mass;
    fprintf(fp,"\nMasses\n\n");
    for (int i = 1; i <= atom->ntypes; i++) fprintf(fp,"%d %g\n",i,mass[i]);
  }
}

/* ----------------------------------------------------------------------
   proc 0 writes out force field info
------------------------------------------------------------------------- */

void WriteData::force_fields()
{
  if (force->pair && force->pair->writedata) {
    if (pairflag == II) {
      fprintf(fp,"\nPair Coeffs # %s\n\n", force->pair_style);
      force->pair->write_data(fp);
    } else if (pairflag == IJ) {
      fprintf(fp,"\nPairIJ Coeffs # %s\n\n", force->pair_style);
      force->pair->write_data_all(fp);
    }
  }
  if (force->bond && force->bond->writedata) {
    fprintf(fp,"\nBond Coeffs # %s\n\n", force->bond_style);
    force->bond->write_data(fp);
  }
  if (force->angle && force->angle->writedata) {
    fprintf(fp,"\nAngle Coeffs # %s\n\n", force->angle_style);
    force->angle->write_data(fp);
  }
  if (force->dihedral && force->dihedral->writedata) {
    fprintf(fp,"\nDihedral Coeffs # %s\n\n", force->dihedral_style);
    force->dihedral->write_data(fp);
  }
  if (force->improper && force->improper->writedata) {
    fprintf(fp,"\nImproper Coeffs # %s\n\n", force->improper_style);
    force->improper->write_data(fp);
  }
}

/* ----------------------------------------------------------------------
   write out Atoms section of data file
------------------------------------------------------------------------- */

void WriteData::atoms()
{
  // communication buffer for all my Atom info
  // max_size = largest buffer needed by any proc

  int ncol = atom->avec->size_data_atom + 3;

  int sendrow = atom->nlocal;
  int maxrow;
  MPI_Allreduce(&sendrow,&maxrow,1,MPI_INT,MPI_MAX,world);

  double **buf;
  if (me == 0) memory->create(buf,MAX(1,maxrow),ncol,"write_data:buf");
  else memory->create(buf,MAX(1,sendrow),ncol,"write_data:buf");

  // pack my atom data into buf

  atom->avec->pack_data(buf);

  // write one chunk of atoms per proc to file
  // proc 0 pings each proc, receives its chunk, writes to file
  // all other procs wait for ping, send their chunk to proc 0

  int tmp,recvrow;
  MPI_Status status;
  MPI_Request request;

  if (me == 0) {
    fprintf(fp,"\nAtoms # %s\n\n",atom->atom_style);
    for (int iproc = 0; iproc < nprocs; iproc++) {
      if (iproc) {
        MPI_Irecv(&buf[0][0],maxrow*ncol,MPI_DOUBLE,iproc,0,world,&request);
        MPI_Send(&tmp,0,MPI_INT,iproc,0,world);
        MPI_Wait(&request,&status);
        MPI_Get_count(&status,MPI_DOUBLE,&recvrow);
        recvrow /= ncol;
      } else recvrow = sendrow;

      atom->avec->write_data(fp,recvrow,buf);
    }
    
  } else {
    MPI_Recv(&tmp,0,MPI_INT,0,0,world,&status);
    MPI_Rsend(&buf[0][0],sendrow*ncol,MPI_DOUBLE,0,0,world);
  }

  memory->destroy(buf);
}

/* ----------------------------------------------------------------------
   write out Velocities section of data file
------------------------------------------------------------------------- */

void WriteData::velocities()
{
  // communication buffer for all my Atom info
  // max_size = largest buffer needed by any proc

  int ncol = atom->avec->size_velocity + 1;

  int sendrow = atom->nlocal;
  int maxrow;
  MPI_Allreduce(&sendrow,&maxrow,1,MPI_INT,MPI_MAX,world);

  double **buf;
  if (me == 0) memory->create(buf,MAX(1,maxrow),ncol,"write_data:buf");
  else memory->create(buf,MAX(1,sendrow),ncol,"write_data:buf");

  // pack my velocity data into buf

  atom->avec->pack_vel(buf);

  // write one chunk of velocities per proc to file
  // proc 0 pings each proc, receives its chunk, writes to file
  // all other procs wait for ping, send their chunk to proc 0

  int tmp,recvrow;
  MPI_Status status;
  MPI_Request request;

  if (me == 0) {
    fprintf(fp,"\nVelocities\n\n");
    for (int iproc = 0; iproc < nprocs; iproc++) {
      if (iproc) {
        MPI_Irecv(&buf[0][0],maxrow*ncol,MPI_DOUBLE,iproc,0,world,&request);
        MPI_Send(&tmp,0,MPI_INT,iproc,0,world);
        MPI_Wait(&request,&status);
        MPI_Get_count(&status,MPI_DOUBLE,&recvrow);
        recvrow /= ncol;
      } else recvrow = sendrow;
      
      atom->avec->write_vel(fp,recvrow,buf);
    }
    
  } else {
    MPI_Recv(&tmp,0,MPI_INT,0,0,world,&status);
    MPI_Rsend(&buf[0][0],sendrow*ncol,MPI_DOUBLE,0,0,world);
  }

  memory->destroy(buf);
}

/* ----------------------------------------------------------------------
   write out Bonds section of data file
------------------------------------------------------------------------- */

void WriteData::bonds()
{
  // communication buffer for all my Bond info

  int ncol = 3;
  int sendrow = static_cast<int> (nbonds_local);
  int maxrow;
  MPI_Allreduce(&sendrow,&maxrow,1,MPI_INT,MPI_MAX,world);

  tagint **buf;
  if (me == 0) memory->create(buf,MAX(1,maxrow),ncol,"write_data:buf");
  else memory->create(buf,MAX(1,sendrow),ncol,"write_data:buf");

  // pack my bond data into buf

  atom->avec->pack_bond(buf);

  // write one chunk of info per proc to file
  // proc 0 pings each proc, receives its chunk, writes to file
  // all other procs wait for ping, send their chunk to proc 0

  int tmp,recvrow;
  MPI_Status status;
  MPI_Request request;

  int index = 1;
  if (me == 0) {
    fprintf(fp,"\nBonds\n\n");
    for (int iproc = 0; iproc < nprocs; iproc++) {
      if (iproc) {
        MPI_Irecv(&buf[0][0],maxrow*ncol,MPI_LMP_TAGINT,iproc,0,world,&request);
        MPI_Send(&tmp,0,MPI_INT,iproc,0,world);
        MPI_Wait(&request,&status);
        MPI_Get_count(&status,MPI_LMP_TAGINT,&recvrow);
        recvrow /= ncol;
      } else recvrow = sendrow;

      atom->avec->write_bond(fp,recvrow,buf,index);
      index += recvrow;
    }
    
  } else {
    MPI_Recv(&tmp,0,MPI_INT,0,0,world,&status);
    MPI_Rsend(&buf[0][0],sendrow*ncol,MPI_LMP_TAGINT,0,0,world);
  }

  memory->destroy(buf);
}

/* ----------------------------------------------------------------------
   write out Angles section of data file
------------------------------------------------------------------------- */

void WriteData::angles()
{
  // communication buffer for all my Angle info

  int ncol = 4;
  int sendrow = static_cast<int> (nangles_local);
  int maxrow;
  MPI_Allreduce(&sendrow,&maxrow,1,MPI_INT,MPI_MAX,world);

  tagint **buf;
  if (me == 0) memory->create(buf,MAX(1,maxrow),ncol,"write_data:buf");
  else memory->create(buf,MAX(1,sendrow),ncol,"write_data:buf");

  // pack my angle data into buf

  atom->avec->pack_angle(buf);

  // write one chunk of info per proc to file
  // proc 0 pings each proc, receives its chunk, writes to file
  // all other procs wait for ping, send their chunk to proc 0

  int tmp,recvrow;
  MPI_Status status;
  MPI_Request request;

  int index = 1;
  if (me == 0) {
    fprintf(fp,"\nAngles\n\n");
    for (int iproc = 0; iproc < nprocs; iproc++) {
      if (iproc) {
        MPI_Irecv(&buf[0][0],maxrow*ncol,MPI_LMP_TAGINT,iproc,0,world,&request);
        MPI_Send(&tmp,0,MPI_INT,iproc,0,world);
        MPI_Wait(&request,&status);
        MPI_Get_count(&status,MPI_LMP_TAGINT,&recvrow);
        recvrow /= ncol;
      } else recvrow = sendrow;
      
      atom->avec->write_angle(fp,recvrow,buf,index);
      index += recvrow;
    }
    
  } else {
    MPI_Recv(&tmp,0,MPI_INT,0,0,world,&status);
    MPI_Rsend(&buf[0][0],sendrow*ncol,MPI_LMP_TAGINT,0,0,world);
  }

  memory->destroy(buf);
}

/* ----------------------------------------------------------------------
   write out Dihedrals section of data file
------------------------------------------------------------------------- */

void WriteData::dihedrals()
{
  // communication buffer for all my Dihedral info
  // max_size = largest buffer needed by any proc

  int ncol = 5;

  tagint *tag = atom->tag;
  int *num_dihedral = atom->num_dihedral;
  tagint **dihedral_atom2 = atom->dihedral_atom2;
  int nlocal = atom->nlocal;
  int newton_bond = force->newton_bond;

  int i,j;
  int sendrow = 0;
  if (newton_bond) {
    for (i = 0; i < nlocal; i++)
      sendrow += num_dihedral[i];
  } else {
    for (i = 0; i < nlocal; i++)
      for (j = 0; j < num_dihedral[i]; j++)
        if (tag[i] == dihedral_atom2[i][j]) sendrow++;
  }

  int maxrow;
  MPI_Allreduce(&sendrow,&maxrow,1,MPI_INT,MPI_MAX,world);

  tagint **buf;
  if (me == 0) memory->create(buf,MAX(1,maxrow),ncol,"write_data:buf");
  else memory->create(buf,MAX(1,sendrow),ncol,"write_data:buf");

  // pack my dihedral data into buf

  atom->avec->pack_dihedral(buf);

  // write one chunk of info per proc to file
  // proc 0 pings each proc, receives its chunk, writes to file
  // all other procs wait for ping, send their chunk to proc 0

  int tmp,recvrow;
  MPI_Status status;
  MPI_Request request;

  int index = 1;
  if (me == 0) {
    fprintf(fp,"\nDihedrals\n\n");
    for (int iproc = 0; iproc < nprocs; iproc++) {
      if (iproc) {
        MPI_Irecv(&buf[0][0],maxrow*ncol,MPI_LMP_TAGINT,iproc,0,world,&request);
        MPI_Send(&tmp,0,MPI_INT,iproc,0,world);
        MPI_Wait(&request,&status);
        MPI_Get_count(&status,MPI_LMP_TAGINT,&recvrow);
        recvrow /= ncol;
      } else recvrow = sendrow;
      
      atom->avec->write_dihedral(fp,recvrow,buf,index);
      index += recvrow;
    }
    
  } else {
    MPI_Recv(&tmp,0,MPI_INT,0,0,world,&status);
    MPI_Rsend(&buf[0][0],sendrow*ncol,MPI_LMP_TAGINT,0,0,world);
  }

  memory->destroy(buf);
}

/* ----------------------------------------------------------------------
   write out Impropers section of data file
------------------------------------------------------------------------- */

void WriteData::impropers()
{
  // communication buffer for all my Improper info
  // max_size = largest buffer needed by any proc

  int ncol = 5;

  tagint *tag = atom->tag;
  int *num_improper = atom->num_improper;
  tagint **improper_atom2 = atom->improper_atom2;
  int nlocal = atom->nlocal;
  int newton_bond = force->newton_bond;

  int i,j;
  int sendrow = 0;
  if (newton_bond) {
    for (i = 0; i < nlocal; i++)
      sendrow += num_improper[i];
  } else {
    for (i = 0; i < nlocal; i++)
      for (j = 0; j < num_improper[i]; j++)
        if (tag[i] == improper_atom2[i][j]) sendrow++;
  }

  int maxrow;
  MPI_Allreduce(&sendrow,&maxrow,1,MPI_INT,MPI_MAX,world);

  tagint **buf;
  if (me == 0) memory->create(buf,MAX(1,maxrow),ncol,"write_data:buf");
  else memory->create(buf,MAX(1,sendrow),ncol,"write_data:buf");

  // pack my improper data into buf

  atom->avec->pack_improper(buf);

  // write one chunk of info per proc to file
  // proc 0 pings each proc, receives its chunk, writes to file
  // all other procs wait for ping, send their chunk to proc 0

  int tmp,recvrow;
  MPI_Status status;
  MPI_Request request;

  int index = 1;
  if (me == 0) {
    fprintf(fp,"\nImpropers\n\n");
    for (int iproc = 0; iproc < nprocs; iproc++) {
      if (iproc) {
        MPI_Irecv(&buf[0][0],maxrow*ncol,MPI_LMP_TAGINT,iproc,0,world,&request);
        MPI_Send(&tmp,0,MPI_INT,iproc,0,world);
        MPI_Wait(&request,&status);
        MPI_Get_count(&status,MPI_LMP_TAGINT,&recvrow);
        recvrow /= ncol;
      } else recvrow = sendrow;
      
      atom->avec->write_improper(fp,recvrow,buf,index);
      index += recvrow;
    }
    
  } else {
    MPI_Recv(&tmp,0,MPI_INT,0,0,world,&status);
    MPI_Rsend(&buf[0][0],sendrow*ncol,MPI_LMP_TAGINT,0,0,world);
  }

  memory->destroy(buf);
}

/* ----------------------------------------------------------------------
   write out Mth section of data file owned by Fix ifix
------------------------------------------------------------------------- */

void WriteData::fix(int ifix, int mth)
{
  // communication buffer for Fix info

  int sendrow,ncol;
  modify->fix[ifix]->write_data_section_size(mth,sendrow,ncol);
  int maxrow;
  MPI_Allreduce(&sendrow,&maxrow,1,MPI_INT,MPI_MAX,world);

  double **buf;
  if (me == 0) memory->create(buf,MAX(1,maxrow),ncol,"write_data:buf");
  else memory->create(buf,MAX(1,sendrow),ncol,"write_data:buf");

  // pack my fix data into buf

  modify->fix[ifix]->write_data_section_pack(mth,buf);

  // write one chunk of info per proc to file
  // proc 0 pings each proc, receives its chunk, writes to file
  // all other procs wait for ping, send their chunk to proc 0

  int tmp,recvrow;
  MPI_Status status;
  MPI_Request request;

  int index = 1;
  if (me == 0) {
    modify->fix[ifix]->write_data_section_keyword(mth,fp);
    for (int iproc = 0; iproc < nprocs; iproc++) {
      if (iproc) {
        MPI_Irecv(&buf[0][0],maxrow*ncol,MPI_DOUBLE,iproc,0,world,&request);
        MPI_Send(&tmp,0,MPI_INT,iproc,0,world);
        MPI_Wait(&request,&status);
        MPI_Get_count(&status,MPI_DOUBLE,&recvrow);
        recvrow /= ncol;
      } else recvrow = sendrow;

      modify->fix[ifix]->write_data_section(mth,fp,recvrow,buf,index);
      index += recvrow;
    }
    
  } else {
    MPI_Recv(&tmp,0,MPI_INT,0,0,world,&status);
    MPI_Rsend(&buf[0][0],sendrow*ncol,MPI_DOUBLE,0,0,world);
  }

  memory->destroy(buf);
}<|MERGE_RESOLUTION|>--- conflicted
+++ resolved
@@ -218,14 +218,9 @@
   fprintf(fp,BIGINT_FORMAT " atoms\n",atom->natoms);
   fprintf(fp,"%d atom types\n",atom->ntypes);
 
-<<<<<<< HEAD
-  if(atom->molecular == 1 ){
-
-=======
   // do not write molecular topology info for atom_style template
 
   if (atom->molecular == 1) {
->>>>>>> d989a9d9
     if (atom->nbonds || atom->nbondtypes) {
       fprintf(fp,BIGINT_FORMAT " bonds\n",nbonds);
       fprintf(fp,"%d bond types\n",atom->nbondtypes);
@@ -242,10 +237,6 @@
       fprintf(fp,BIGINT_FORMAT " impropers\n",atom->nimpropers);
       fprintf(fp,"%d improper types\n",atom->nimpropertypes);
     }
-<<<<<<< HEAD
-
-=======
->>>>>>> d989a9d9
   }
 
   for (int i = 0; i < modify->nfix; i++)
