/* ----------------------------------------------------------------------
   LAMMPS - Large-scale Atomic/Molecular Massively Parallel Simulator
   http://lammps.sandia.gov, Sandia National Laboratories
   Steve Plimpton, sjplimp@sandia.gov

   Copyright (2003) Sandia Corporation.  Under the terms of Contract
   DE-AC04-94AL85000 with Sandia Corporation, the U.S. Government retains
   certain rights in this software.  This software is distributed under 
   the GNU General Public License.

   See the README file in the top-level LAMMPS directory.
------------------------------------------------------------------------- */

/* ----------------------------------------------------------------------
   Contributing author: Tzu-Ray Shan (U Florida, present: tnshan@sandia.gov)
   LAMMPS implementation of the Charge-optimized many-body (COMB) potential 
   based on the HELL MD program (Prof Simon Phillpot, UF, sphil@mse.ufl.edu)
   and Aidan Thompson's Tersoff code in LAMMPS
------------------------------------------------------------------------- */

#include "math.h"
#include "stdio.h"
#include "stdlib.h"
#include "string.h"
#include "pair_comb.h"
#include "atom.h"
#include "comm.h"
#include "force.h"
#include "neighbor.h"
#include "neigh_list.h"
#include "neigh_request.h"
#include "group.h"
#include "update.h"
#include "math_const.h"
#include "memory.h"
#include "error.h"

using namespace LAMMPS_NS;
using namespace MathConst;

#define MAXLINE 1024
#define DELTA 4
#define PGDELTA 1

/* ---------------------------------------------------------------------- */

PairComb::PairComb(LAMMPS *lmp) : Pair(lmp)
{
  single_enable = 0;
  restartinfo = 0;
  one_coeff = 1;

  nmax = 0;
  NCo = NULL;
  bbij = NULL;

  nelements = 0;
  elements = NULL;
  nparams = 0;
  maxparam = 0;
  params = NULL;
  elem2param = NULL;

  intype = NULL;
  fafb = NULL;
  dfafb = NULL;
  ddfafb = NULL;
  phin = NULL;
  dphin = NULL;
  erpaw = NULL;

  sht_num = NULL;
  sht_first = NULL;
  maxpage = 0;
  pages = NULL;

  // set comm size needed by this Pair

  comm_forward = 1;
  comm_reverse = 1;
}

/* ----------------------------------------------------------------------
   check if allocated, since class can be destructed when incomplete
------------------------------------------------------------------------- */

PairComb::~PairComb()
{
  memory->destroy(NCo);

  if (elements)
    for (int i = 0; i < nelements; i++) delete [] elements[i];

  delete [] elements;
  memory->sfree(params);
  memory->destroy(elem2param);

  memory->destroy(intype);
  memory->destroy(fafb);
  memory->destroy(dfafb);
  memory->destroy(ddfafb);
  memory->destroy(phin);
  memory->destroy(dphin);
  memory->destroy(erpaw);
  memory->destroy(bbij);
  memory->destroy(sht_num);
  memory->destroy(sht_first);
  
  if (allocated) {
    memory->destroy(setflag);
    memory->destroy(cutsq);
    delete [] map;
    delete [] esm;
  }
}

/* ---------------------------------------------------------------------- */

void PairComb::compute(int eflag, int vflag)
{
  int i,j,k,ii,jj,kk,inum,jnum,iparam_i;
  int itag,jtag,itype,jtype,ktype,iparam_ij,iparam_ijk;
  double xtmp,ytmp,ztmp,delx,dely,delz,evdwl,ecoul,fpair;
  double rsq,rsq1,rsq2;
  double delr1[3],delr2[3],fi[3],fj[3],fk[3];
  double zeta_ij,prefactor;
  int *ilist,*jlist,*numneigh,**firstneigh;
  int mr1,mr2,mr3;
  int rsc,inty;
  double elp_ij,filp[3],fjlp[3],fklp[3];
  double iq,jq; 
  double yaself;
  double potal,fac11,fac11e;
  double vionij,fvionij,sr1,sr2,sr3,Eov,Fov;
  int sht_jnum, *sht_jlist;

  evdwl = ecoul = 0.0;
  if (eflag || vflag) ev_setup(eflag,vflag);
  else evflag = vflag_fdotr = vflag_atom = 0;

  // Build short range neighbor list
  // int every=neighbor->every;
  // int ntimestep=update->ntimestep;
  // if(ntimestep <= 1 || (ntimestep % every == 0))
    Short_neigh();

  // grow coordination array if necessary
  if (atom->nmax > nmax) {
    memory->destroy(NCo);
    memory->destroy(bbij);
    nmax = atom->nmax;
    memory->create(NCo,nmax,"pair:NCo");
    memory->create(bbij,nmax,nmax,"pair:bbij");
  }

  double **x = atom->x;
  double **f = atom->f;
  double *q = atom->q; 
  int *tag = atom->tag;
  int *type = atom->type;
  int nlocal = atom->nlocal;
  int newton_pair = force->newton_pair;

  inum = list->inum;
  ilist = list->ilist;
  numneigh = list->numneigh;
  firstneigh = list->firstneigh;

  yaself = vionij = fvionij = Eov = Fov = 0.0; 

  // self energy correction term: potal

  potal_calc(potal,fac11,fac11e);
 
  // loop over full neighbor list of my atoms

  for (ii = 0; ii < inum; ii++) {
    i = ilist[ii];
    itag = tag[i];
    itype = map[type[i]];
    xtmp = x[i][0];
    ytmp = x[i][1];
    ztmp = x[i][2];
    iq = q[i];
    NCo[i] = 0;  
    iparam_i = elem2param[itype][itype][itype];

    // self energy, only on i atom

    yaself = self(&params[iparam_i],iq,potal);

    if (evflag) ev_tally(i,i,nlocal,0,yaself,0.0,0.0,0.0,0.0,0.0);
 
    // two-body interactions (long and short repulsive)

    jlist = firstneigh[i];
    jnum = numneigh[i];
    sht_jlist = sht_first[i];
    sht_jnum = sht_num[i];

    for (jj = 0; jj < jnum; jj++) {
      j = jlist[jj];
      j &= NEIGHMASK;
      jtag = tag[j];

      if (itag > jtag) {
        if ((itag+jtag) % 2 == 0) continue;
      } else if (itag < jtag) {
        if ((itag+jtag) % 2 == 1) continue;
      } else {
        if (x[j][2] < x[i][2]) continue;
        if (x[j][2] == ztmp && x[j][1] < ytmp) continue;
        if (x[j][2] == ztmp && x[j][1] == ytmp && x[j][0] < xtmp) continue;
      } 

      // Qj calculates 2-body Coulombic 

      jtype = map[type[j]];
      jq = q[j];

      delx = xtmp - x[j][0];
      dely = ytmp - x[j][1];
      delz = ztmp - x[j][2];
      rsq = delx*delx + dely*dely + delz*delz;
      iparam_ij = elem2param[itype][jtype][jtype];

      // long range q-dependent

      if (rsq > params[iparam_ij].lcutsq) continue;

      inty = intype[itype][jtype];

      // polynomial three-point interpolation

      tri_point(rsq, mr1, mr2, mr3, sr1, sr2, sr3, itype);

      // 1/r energy and forces
      
      direct(inty,mr1,mr2,mr3,rsq,sr1,sr2,sr3,iq,jq,
	     potal,fac11,fac11e,vionij,fvionij);

      // field correction to self energy
      
      field(&params[iparam_ij],rsq,iq,jq,vionij,fvionij);
      
      // polarization field
      // sums up long range forces
      
      f[i][0] += delx*fvionij;
      f[i][1] += dely*fvionij;
      f[i][2] += delz*fvionij;
      f[j][0] -= delx*fvionij;
      f[j][1] -= dely*fvionij;
      f[j][2] -= delz*fvionij;
      
      if (evflag) 
	ev_tally(i,j,nlocal,newton_pair,0.0,vionij,fvionij,delx,dely,delz);
      
      // short range q-independent
      
      if (rsq > params[iparam_ij].cutsq) continue;
      
      repulsive(&params[iparam_ij],rsq,fpair,eflag,evdwl,iq,jq);
      
      // repulsion is pure two-body, sums up pair repulsive forces
      
      f[i][0] += delx*fpair;
      f[i][1] += dely*fpair;
      f[i][2] += delz*fpair;
      f[j][0] -= delx*fpair;
      f[j][1] -= dely*fpair;
      f[j][2] -= delz*fpair;

      if (evflag)
	ev_tally(i,j,nlocal,newton_pair,evdwl,0.0,fpair,delx,dely,delz);
    }

    // accumulate coordination number information

    if (cor_flag) {
      for (jj = 0; jj < sht_jnum; jj++) {
        j = sht_jlist[jj];
	j &= NEIGHMASK;
	jtype = map[type[j]];
	iparam_ij = elem2param[itype][jtype][jtype];
	
	if(params[iparam_ij].hfocor > 0.0 ) {
	  delr1[0] = x[j][0] - xtmp;
	  delr1[1] = x[j][1] - ytmp;
	  delr1[2] = x[j][2] - ztmp;
	  rsq1 = vec3_dot(delr1,delr1);
	  
	  if (rsq1 > params[iparam_ij].cutsq) continue;
	  NCo[i] += 1; 
	}
      }
    }

    // three-body interactions 
    // half i-j loop

    for (jj = 0; jj < sht_jnum; jj++) {
      j = sht_jlist[jj];
      j &= NEIGHMASK;

      jtype = map[type[j]];
      iparam_ij = elem2param[itype][jtype][jtype];

      // this Qj for q-dependent BSi

      jq = q[j];

      delr1[0] = x[j][0] - xtmp;
      delr1[1] = x[j][1] - ytmp;
      delr1[2] = x[j][2] - ztmp;
      rsq1 = vec3_dot(delr1,delr1);

      if (rsq1 > params[iparam_ij].cutsq) continue;

      // accumulate bondorder zeta for each i-j interaction via loop over k

      zeta_ij = 0.0; 
      cuo_flag1 = 0; cuo_flag2 = 0;

      for (kk = 0; kk < sht_jnum; kk++) {
	k = sht_jlist[kk];
	if (j == k) continue;
	k &= NEIGHMASK;
	ktype = map[type[k]];
	iparam_ijk = elem2param[itype][jtype][ktype];

	delr2[0] = x[k][0] - xtmp;
	delr2[1] = x[k][1] - ytmp;
	delr2[2] = x[k][2] - ztmp;
	rsq2 = vec3_dot(delr2,delr2);

	if (rsq2 > params[iparam_ijk].cutsq) continue;

	zeta_ij += zeta(&params[iparam_ijk],rsq1,rsq2,delr1,delr2);

	if (params[iparam_ijk].hfocor == -2.0) cuo_flag1 = 1;
	if (params[iparam_ijk].hfocor == -1.0) cuo_flag2 = 1;
      }

      if (cuo_flag1 && cuo_flag2) cuo_flag = 1;
      else cuo_flag = 0;

      force_zeta(&params[iparam_ij],eflag,i,j,rsq1,zeta_ij,
		 iq,jq,fpair,prefactor,evdwl);

      // over-coordination correction for HfO2

      if (cor_flag && NCo[i] != 0)
	Over_cor(&params[iparam_ij],rsq1,NCo[i],Eov, Fov);
      evdwl +=  Eov;
      fpair +=  Fov;

      f[i][0] += delr1[0]*fpair;
      f[i][1] += delr1[1]*fpair;
      f[i][2] += delr1[2]*fpair;
      f[j][0] -= delr1[0]*fpair;
      f[j][1] -= delr1[1]*fpair;
      f[j][2] -= delr1[2]*fpair;

      if (evflag) ev_tally(i,j,nlocal,newton_pair,
			   evdwl,0.0,-fpair,-delr1[0],-delr1[1],-delr1[2]);

      // attractive term via loop over k (3-body forces)

      for (kk = 0; kk < sht_jnum; kk++) {
	k = sht_jlist[kk];
	if (j == k) continue;
	k &= NEIGHMASK;
	ktype = map[type[k]];
	iparam_ijk = elem2param[itype][jtype][ktype];

	delr2[0] = x[k][0] - xtmp;
	delr2[1] = x[k][1] - ytmp;
	delr2[2] = x[k][2] - ztmp;
	rsq2 = vec3_dot(delr2,delr2);
	if (rsq2 > params[iparam_ijk].cutsq) continue;

	for (rsc = 0; rsc < 3; rsc++)
	  fi[rsc] = fj[rsc] = fk[rsc] = 0.0;

	attractive(&params[iparam_ijk],prefactor,
		   rsq1,rsq2,delr1,delr2,fi,fj,fk);

	// 3-body LP and BB correction and forces

	elp_ij = elp(&params[iparam_ijk],rsq1,rsq2,delr1,delr2);
	flp(&params[iparam_ijk],rsq1,rsq2,delr1,delr2,filp,fjlp,fklp); 

	for (rsc = 0; rsc < 3; rsc++) {
	  fi[rsc] += filp[rsc];
	  fj[rsc] += fjlp[rsc];
	  fk[rsc] += fklp[rsc];
	} 

	for (rsc = 0; rsc < 3; rsc++) {
	  f[i][rsc] += fi[rsc];
	  f[j][rsc] += fj[rsc];
	  f[k][rsc] += fk[rsc];
	}

        if (evflag) 
	  ev_tally(i,j,nlocal,newton_pair,elp_ij,0.0,0.0,0.0,0.0,0.0);
	if (vflag_atom) v_tally3(i,j,k,fj,fk,delr1,delr2);

      }
    }

    if (cuo_flag) params[iparam_i].cutsq *= 0.65;
  }

  cuo_flag = 0;

  if (vflag_fdotr) virial_fdotr_compute();
}

/* ---------------------------------------------------------------------- */

void PairComb::allocate()
{
 allocated = 1;
 int n = atom->ntypes;

 memory->create(setflag,n+1,n+1,"pair:setflag");
 memory->create(cutsq,n+1,n+1,"pair:cutsq");

 map = new int[n+1];
 esm = new double[n]; 
}

/* ----------------------------------------------------------------------
   global settings 
------------------------------------------------------------------------- */

void PairComb::settings(int narg, char **arg)
{
  if (narg > 0) error->all(FLERR,"Illegal pair_style command");
}

/* ----------------------------------------------------------------------
   set coeffs for one or more type pairs
------------------------------------------------------------------------- */

void PairComb::coeff(int narg, char **arg)
{
  int i,j,n;

  if (!allocated) allocate();

  if (narg != 3 + atom->ntypes)
    error->all(FLERR,"Incorrect args for pair coefficients");

  // insure I,J args are * *

  if (strcmp(arg[0],"*") != 0 || strcmp(arg[1],"*") != 0)
    error->all(FLERR,"Incorrect args for pair coefficients");

  // read args that map atom types to elements in potential file
  // map[i] = which element the Ith atom type is, -1 if NULL
  // nelements = # of unique elements
  // elements = list of element names

  if (elements) {
    for (i = 0; i < nelements; i++) delete [] elements[i];
    delete [] elements;
  }
  elements = new char*[atom->ntypes];
  for (i = 0; i < atom->ntypes; i++) elements[i] = NULL;

  nelements = 0;
  for (i = 3; i < narg; i++) {
    if (strcmp(arg[i],"NULL") == 0) {
      map[i-2] = -1;
      continue;
    }
    for (j = 0; j < nelements; j++)
      if (strcmp(arg[i],elements[j]) == 0) break;
    map[i-2] = j;
    if (j == nelements) {
      n = strlen(arg[i]) + 1;
      elements[j] = new char[n];
      strcpy(elements[j],arg[i]);
      nelements++;
    }
  }

  // read potential file and initialize potential parameters
  
  read_file(arg[2]);
  setup();

  n = atom->ntypes;

  // generate streitz-mintmire direct 1/r energy look-up table

  if (comm->me == 0 && screen) fprintf(screen,"Pair COMB:\n");
  if (comm->me == 0 && screen) 
    fprintf(screen,"  generating Coulomb integral lookup table ...\n");
  sm_table();

  if (cor_flag && comm->me == 0 && screen)
    fprintf(screen,"  will apply over-coordination correction ...\n");
  if (!cor_flag&& comm->me == 0 && screen)
    fprintf(screen,"  will not apply over-coordination correction ...\n");

  // clear setflag since coeff() called once with I,J = * *

  for (int i = 1; i <= n; i++)
    for (int j = i; j <= n; j++)
      setflag[i][j] = 0;

  // set setflag i,j for type pairs where both are mapped to elements

  int count = 0;
  for (int i = 1; i <= n; i++)
    for (int j = i; j <= n; j++)
      if (map[i] >= 0 && map[j] >= 0) {
	setflag[i][j] = 1;
	count++;
      }

  if (count == 0) error->all(FLERR,"Incorrect args for pair coefficients");
}

/* ----------------------------------------------------------------------
   init specific to this pair style
------------------------------------------------------------------------- */

void PairComb::init_style()
{
  if (atom->tag_enable == 0)
    error->all(FLERR,"Pair style COMB requires atom IDs");
  if (force->newton_pair == 0)
    error->all(FLERR,"Pair style COMB requires newton pair on");
  if (!atom->q_flag)
    error->all(FLERR,"Pair style COMB requires atom attribute q");

  // ptr to QEQ fix

  //for (i = 0; i < modify->nfix; i++)
  //  if (strcmp(modify->fix[i]->style,"qeq") == 0) break;
  //if (i < modify->nfix) fixqeq = (FixQEQ *) modify->fix[i];
  //else fixqeq = NULL;

  // need a full neighbor list

  int irequest = neighbor->request(this);
  neighbor->requests[irequest]->half = 0;
  neighbor->requests[irequest]->full = 1;
  neighbor->requests[irequest]->ghost = 1;

  pgsize = neighbor->pgsize;
  oneatom = neighbor->oneatom;
  if (maxpage == 0) add_pages();
}

/* ----------------------------------------------------------------------
   init for one type pair i,j and corresponding j,i
------------------------------------------------------------------------- */

double PairComb::init_one(int i, int j)
{
  if (setflag[i][j] == 0) error->all(FLERR,"All pair coeffs are not set");
  return cutmax;
}

/* ---------------------------------------------------------------------- */

void PairComb::read_file(char *file)
{
  int params_per_line = 49;
  char **words = new char*[params_per_line+1];

  if (params) delete [] params;
  params = NULL;
  nparams = 0;

  // open file on proc 0

  FILE *fp;
  if (comm->me == 0) {
    fp = fopen(file,"r");
    if (fp == NULL) {
      char str[128];
      sprintf(str,"Cannot open COMB potential file %s",file);
      error->one(FLERR,str);
    }
  }

  // read each line out of file, skipping blank lines or leading '#'
  // store line of params if all 3 element tags are in element list

  int n,nwords,ielement,jelement,kelement;
  char line[MAXLINE],*ptr;
  int eof = 0;

  while (1) {
    if (comm->me == 0) {
      ptr = fgets(line,MAXLINE,fp);
      if (ptr == NULL) {
	eof = 1;
	fclose(fp);
      } else n = strlen(line) + 1;
    }
    MPI_Bcast(&eof,1,MPI_INT,0,world);
    if (eof) break;
    MPI_Bcast(&n,1,MPI_INT,0,world);
    MPI_Bcast(line,n,MPI_CHAR,0,world);

    // strip comment, skip line if blank

    if (ptr = strchr(line,'#')) *ptr = '\0';
    nwords = atom->count_words(line);
    if (nwords == 0) continue;

    // concatenate additional lines until have params_per_line words

    while (nwords < params_per_line) {
      n = strlen(line);
      if (comm->me == 0) {
        ptr = fgets(&line[n],MAXLINE-n,fp);
        if (ptr == NULL) {
	  eof = 1;
	  fclose(fp);
        } else n = strlen(line) + 1;
      }
      MPI_Bcast(&eof,1,MPI_INT,0,world);
      if (eof) break;
      MPI_Bcast(&n,1,MPI_INT,0,world);
      MPI_Bcast(line,n,MPI_CHAR,0,world);
      if (ptr = strchr(line,'#')) *ptr = '\0';
      nwords = atom->count_words(line);
    }

    if (nwords != params_per_line)
      error->all(FLERR,"Incorrect format in COMB potential file");

    // words = ptrs to all words in line

    nwords = 0;
    words[nwords++] = strtok(line," \t\n\r\f");
    while (words[nwords++] = strtok(NULL," \t\n\r\f")) continue;

    // ielement,jelement,kelement = 1st args
    // if all 3 args are in element list, then parse this line
    // else skip to next line

    for (ielement = 0; ielement < nelements; ielement++)
      if (strcmp(words[0],elements[ielement]) == 0) break;
    if (ielement == nelements) continue;
    for (jelement = 0; jelement < nelements; jelement++)
      if (strcmp(words[1],elements[jelement]) == 0) break;
    if (jelement == nelements) continue;
    for (kelement = 0; kelement < nelements; kelement++)
      if (strcmp(words[2],elements[kelement]) == 0) break;
    if (kelement == nelements) continue;

    // load up parameter settings and error check their values

    if (nparams == maxparam) {
      maxparam += DELTA;
      params = (Param *) memory->srealloc(params,maxparam*sizeof(Param),
					  "pair:params");
    }

    params[nparams].ielement = ielement;
    params[nparams].jelement = jelement;
    params[nparams].kelement = kelement;
    params[nparams].powerm = atof(words[3]);
    params[nparams].c = atof(words[4]);
    params[nparams].d = atof(words[5]);
    params[nparams].h = atof(words[6]);
    params[nparams].powern = atof(words[7]);
    params[nparams].beta = atof(words[8]);
    params[nparams].lam21 = atof(words[9]);
    params[nparams].lam22 = atof(words[10]);
    params[nparams].bigb1 = atof(words[11]);
    params[nparams].bigb2 = atof(words[12]);
    params[nparams].bigr = atof(words[13]);
    params[nparams].bigd = atof(words[14]);
    params[nparams].lam11 = atof(words[15]);
    params[nparams].lam12 = atof(words[16]);
    params[nparams].biga1 = atof(words[17]);
    params[nparams].biga2 = atof(words[18]);
    params[nparams].plp1 = atof(words[19]);
    params[nparams].plp3 = atof(words[20]);
    params[nparams].plp6 = atof(words[21]);
    params[nparams].a123 = atof(words[22]);
    params[nparams].aconf= atof(words[23]);
    params[nparams].addrep = atof(words[24]);
    params[nparams].romigb = atof(words[25]);
    params[nparams].romigc = atof(words[26]);
    params[nparams].romigd = atof(words[27]);
    params[nparams].romiga = atof(words[28]);
    params[nparams].QL1 = atof(words[29]);
    params[nparams].QU1 = atof(words[30]);
    params[nparams].DL1 = atof(words[31]);
    params[nparams].DU1 = atof(words[32]);
    params[nparams].QL2 = atof(words[33]);
    params[nparams].QU2 = atof(words[34]);
    params[nparams].DL2 = atof(words[35]);
    params[nparams].DU2 = atof(words[36]);
    params[nparams].chi = atof(words[37]);
    params[nparams].dj  = atof(words[38]);
    params[nparams].dk  = atof(words[39]);
    params[nparams].dl  = atof(words[40]);
    params[nparams].dm  = atof(words[41]);
    params[nparams].esm1 = atof(words[42]);
    params[nparams].cmn1 = atof(words[43]);
    params[nparams].cml1 = atof(words[44]);
    params[nparams].cmn2 = atof(words[45]);
    params[nparams].cml2 = atof(words[46]);
    params[nparams].coulcut = atof(words[47]);
    params[nparams].hfocor = atof(words[48]);

    params[nparams].powermint = int(params[nparams].powerm);

    // parameter sanity checks

    if (params[nparams].lam11 < 0.0 || params[nparams].lam12 < 0.0 || 
        params[nparams].c < 0.0 || params[nparams].d < 0.0 || 
	params[nparams].powern < 0.0 || params[nparams].beta < 0.0 || 
	params[nparams].lam21 < 0.0 || params[nparams].lam22 < 0.0 || 
	params[nparams].bigb1< 0.0 || params[nparams].bigb2< 0.0 || 
	params[nparams].biga1< 0.0 || params[nparams].biga2< 0.0 || 
	params[nparams].bigr < 0.0 || params[nparams].bigd < 0.0 ||
	params[nparams].bigd > params[nparams].bigr ||
	params[nparams].powerm - params[nparams].powermint != 0.0 ||
	(params[nparams].powermint != 3 && params[nparams].powermint != 1) ||
	params[nparams].plp1 < 0.0 || params[nparams].plp3 < 0.0 || 
	params[nparams].plp6 < 0.0  ||
	params[nparams].a123 > 360.0 || params[nparams].aconf < 0.0 ||
	params[nparams].addrep < 0.0 || params[nparams].romigb < 0.0 ||
	params[nparams].romigc < 0.0 || params[nparams].romigd < 0.0 ||
	params[nparams].romiga < 0.0 || 
	params[nparams].QL1 > 0.0 || params[nparams].QU1 < 0.0 || 
	params[nparams].DL1 < 0.0 || params[nparams].DU1 > 0.0 ||
	params[nparams].QL2 > 0.0 || params[nparams].QU2 < 0.0 || 
	params[nparams].DL2 < 0.0 || params[nparams].DU2 > 0.0 ||
	params[nparams].chi < 0.0 || 
//	params[nparams].dj < 0.0 || params[nparams].dk < 0.0 || 
//	params[nparams].dl < 0.0 || params[nparams].dm < 0.0 || 
	params[nparams].esm1 < 0.0) 
      error->all(FLERR,"Illegal COMB parameter");

    if (params[nparams].lam11 < params[nparams].lam21 || 
        params[nparams].lam12 < params[nparams].lam22 || 
	params[nparams].biga1< params[nparams].bigb1 ||
	params[nparams].biga2< params[nparams].bigb2)
      error->all(FLERR,"Illegal COMB parameter");

    nparams++;
  }

  delete [] words;
}

/* ---------------------------------------------------------------------- */

void PairComb::setup()
{
  int i,j,k,m,n;

  // set elem2param for all element triplet combinations
  // must be a single exact match to lines read from file
  // do not allow for ACB in place of ABC

  memory->destroy(elem2param);
  memory->create(elem2param,nelements,nelements,nelements,"pair:elem2param");

  for (i = 0; i < nelements; i++)
    for (j = 0; j < nelements; j++)
      for (k = 0; k < nelements; k++) {
	n = -1;
	for (m = 0; m < nparams; m++) {
	  if (i == params[m].ielement && j == params[m].jelement && 
	      k == params[m].kelement) {
	    if (n >= 0) error->all(FLERR,"Potential file has duplicate entry");
	    n = m;
	  }
	}
	if (n < 0) error->all(FLERR,"Potential file is missing an entry");
	elem2param[i][j][k] = n;
      }

  // compute parameter values derived from inputs

  for (m = 0; m < nparams; m++) {
    params[m].cut = params[m].bigr + params[m].bigd;
    params[m].cutsq = params[m].cut*params[m].cut;
    params[m].c1 = pow(2.0*params[m].powern*1.0e-16,-1.0/params[m].powern);
    params[m].c2 = pow(2.0*params[m].powern*1.0e-8,-1.0/params[m].powern);
    params[m].c3 = 1.0/params[m].c2;
    params[m].c4 = 1.0/params[m].c1;
    params[m].rlm1 = 0.5*(params[m].lam11+params[m].lam12)*params[m].romigc;
    params[m].rlm2 = 0.5*(params[m].lam21+params[m].lam22)*params[m].romigd;

    params[m].Qo1 = (params[m].QU1+params[m].QL1)/2.0; // (A22)
    params[m].dQ1 = (params[m].QU1-params[m].QL1)/2.0; // (A21)
    params[m].aB1 = 1.0 / 
      (1.0-pow(fabs(params[m].Qo1/params[m].dQ1),10)); // (A20)
    params[m].bB1 = pow(fabs(params[m].aB1),0.1)/params[m].dQ1; // (A19)
    params[m].nD1 = log(params[m].DU1/(params[m].DU1-params[m].DL1))/
		    log(params[m].QU1/(params[m].QU1-params[m].QL1));
    params[m].bD1 = (pow((params[m].DL1-params[m].DU1),(1.0/params[m].nD1)))/
		    (params[m].QU1-params[m].QL1);
 
    params[m].Qo2 = (params[m].QU2+params[m].QL2)/2.0; // (A22)
    params[m].dQ2 = (params[m].QU2-params[m].QL2)/2.0; // (A21)
    params[m].aB2 = 1.0 / 
      (1.0-pow(fabs(params[m].Qo2/params[m].dQ2),10)); // (A20)
    params[m].bB2 = pow(fabs(params[m].aB2),0.1)/params[m].dQ2; // (A19)
    params[m].nD2 = log(params[m].DU2/(params[m].DU2-params[m].DL2))/
		    log(params[m].QU2/(params[m].QU2-params[m].QL2));
    params[m].bD2 = (pow((params[m].DL2-params[m].DU2),(1.0/params[m].nD2)))/
		    (params[m].QU2-params[m].QL2);

    params[m].lcut = params[m].coulcut;
    params[m].lcutsq = params[m].lcut*params[m].lcut;
  }

  // set cutmax to max of all params

  cutmax = cutmin = 0.0;
  cor_flag = 0; 
  for (m = 0; m < nparams; m++) {
    if (params[m].cut > cutmax) cutmax = params[m].cut;
    if (params[m].lcut > cutmax) cutmax = params[m].lcut;
    if (params[m].cutsq > cutmin) cutmin = params[m].cutsq+1.0;
    if (params[m].hfocor > 0.0001) cor_flag = 1;
  }
}  

/* ---------------------------------------------------------------------- */

void PairComb::repulsive(Param *param, double rsq, double &fforce,
		    int eflag, double &eng, double iq, double jq)
{
  double r,tmp_fc,tmp_fc_d,tmp_exp,Di,Dj;
  double bigA,Asi,Asj,vrcs,fvrcs,fforce_tmp;
  double rslp,rslp2,rslp4,arr1,arr2,fc2j,fc3j,fcp2j,fcp3j;

  double romi = param->addrep;
  double rrcs = param->bigr + param->bigd;

  r = sqrt(rsq);
  if (r > rrcs) return ;

  tmp_fc = comb_fc(r,param);
  tmp_fc_d = comb_fc_d(r,param);
  tmp_exp = exp(-param->rlm1 * r);

  arr1 = 2.22850; arr2 = 1.89350;
  fc2j = comb_fc2(r);
  fc3j = comb_fc3(r);
  fcp2j = comb_fc2_d(r);
  fcp3j = comb_fc3_d(r);

  Di = param->DU1 + pow(fabs(param->bD1*(param->QU1-iq)),param->nD1);
  Dj = param->DU2 + pow(fabs(param->bD2*(param->QU2-jq)),param->nD2);
  Asi = param->biga1 * exp(param->lam11*Di);
  Asj = param->biga2 * exp(param->lam12*Dj);

  if ( Asi > 0.0 && Asj > 0.0 )
    bigA = sqrt(Asi*Asj)*param->romiga;
  else
    bigA = 0.0;

  fforce = -bigA * tmp_exp * (tmp_fc_d - tmp_fc*param->rlm1) / r;

  // additional repulsion for TiO2 and HfO2 (switch by cor_flag)

  vrcs = 0.0; fvrcs = 0.0;
  if (romi > 0.0) { 
    if (!cor_flag) {
      vrcs = romi * pow((1.0-r/rrcs),2.0);
      fvrcs= romi * 2.0 * (r/rrcs-1.0)/rrcs; }
    else if (cor_flag) {
      rslp = ((arr1-r)/(arr1-arr2));
      rslp2 = rslp * rslp; rslp4 = rslp2 * rslp2;
      vrcs = fc2j * fc3j * romi * ((50.0*rslp4-30.0*rslp2+4.50))/8.0;
      fvrcs = fcp2j*fcp3j*romi*rslp*(-25.0*rslp2+7.50)/(arr1-arr2);
    }
    fforce_tmp = fforce*vrcs - (tmp_fc * bigA * tmp_exp * fvrcs);
    fforce += fforce_tmp;
  }

  // eng = repulsive energy

  if (eflag) eng = (tmp_fc * bigA * tmp_exp)*(1.0+vrcs);
}

/* ---------------------------------------------------------------------- */

double PairComb::zeta(Param *param, double rsqij, double rsqik,
			 double *delrij, double *delrik)
{
  double rij,rik,costheta,arg,ex_delr;

  rij = sqrt(rsqij);
  if (rij > param->bigr+param->bigd) return 0.0;
  rik = sqrt(rsqik);
  costheta = vec3_dot(delrij,delrik) / (rij*rik);

  if (param->powermint == 3) arg = pow(param->rlm2 * (rij-rik),3.0);
  else arg = param->rlm2 * (rij-rik);

  if (arg > 69.0776) ex_delr = 1.e30;
  else if (arg < -69.0776) ex_delr = 0.0;
  else ex_delr = exp(arg);

  return comb_fc(rik,param) * comb_gijk(costheta,param) * ex_delr;
}

/* ----------------------------------------------------------------------
   Legendre polynomial bond angle correction to energy 
------------------------------------------------------------------------- */

double PairComb::elp(Param *param, double rsqij, double rsqik,
		     double *delrij, double *delrik)
{
  if (param->aconf > 1.0e-6 || param->plp1 > 1.0e-6 || 
      param->plp3 > 1.0e-6 || param->plp6 > 1.0e-6) {
    double rij,rik,costheta,lp1,lp3,lp6;
    double rmu,rmu2,comtt,fck;
    double pplp1 = param->plp1, pplp3 = param->plp3, pplp6 = param->plp6;
    double c123 = cos(param->a123*MY_PI/180.0);
    
    // cos(theta) of the i-j-k
    // cutoff function of rik
    
    rij = sqrt(rsqij);
    rik = sqrt(rsqik);
    costheta = vec3_dot(delrij,delrik) / (rij*rik);
    fck = comb_fc(rik,param);
    rmu = costheta; 
    
    // Legendre Polynomial functions
    
    if (param->plp1 > 1.0e-6 || param->plp3 > 1.0e-6 || param->plp6 > 1.0e-6) {
      rmu2 = rmu*rmu;
      lp1 = rmu; lp3 = 0.5*(5.0*rmu2*rmu-3.0*rmu);
      lp6 = (231.0*rmu2*rmu2*rmu2-315.0*rmu2*rmu2+105.0*rmu2-5.0)/16.0;
      comtt = pplp1*lp1 + pplp3*lp3 + pplp6*lp6;
    } else comtt = 0.0;
    
    // bond-bending terms
    
    if (param->aconf>1e-4) {
      if (param->hfocor >= 0.0)
	comtt += param->aconf *(rmu-c123)*(rmu-c123);
      else if (param->hfocor < 0.0)
	comtt += param->aconf *(4.0-(rmu-c123)*(rmu-c123));
    }
    
    return 1.0 * fck * comtt;
  }
  
  return 0.0;
}

/* ----------------------------------------------------------------------
   Legendre polynomial bond angle correction to forces
------------------------------------------------------------------------- */

void PairComb::flp(Param *param, double rsqij, double rsqik,
		   double *delrij, double *delrik, double *drilp, 
		   double *drjlp, double *drklp)
{
  double ffj1,ffj2,ffk1,ffk2;		
  ffj1 = 0.0; ffj2 = 0.0; ffk1 = 0.0; ffk2 = 0.0;

  if (param->aconf > 1.0e-4 || param->plp1 > 1.0e-6 || 
      param->plp3 > 1.0e-6 || param->plp6 > 1.0e-6) {
    double rij,rik,costheta,lp1,lp1_d,lp3,lp3_d,lp6,lp6_d;
    double rmu,rmu2,comtt,comtt_d,com4k,com5,fcj,fck,fck_d;
    
    double pplp1 = param->plp1;
    double pplp3 = param->plp3;
    double pplp6 = param->plp6;
    double c123 = cos(param->a123*MY_PI/180.0);
    
    // fck_d = derivative of cutoff function
    
    rij = sqrt(rsqij); rik = sqrt(rsqik);
    costheta = vec3_dot(delrij,delrik) / (rij*rik);	
    fcj = comb_fc(rij,param);
    fck = comb_fc(rik,param);
    fck_d = comb_fc_d(rik,param);
    rmu = costheta; 
    
    // Legendre Polynomial functions and derivatives
    
    if (param->plp1 > 1.0e-6 || param->plp3 > 1.0e-6 || param->plp6 > 1.0e-6) {
      rmu2 = rmu*rmu;	
      lp1 = rmu; lp3 = (2.5*rmu2*rmu-1.5*rmu);
      lp6 = (231.0*rmu2*rmu2*rmu2-315.0*rmu2*rmu2+105.0*rmu2-5.0)/16.0;
      lp1_d = 1.0;lp3_d = (7.5*rmu2-1.5);
      lp6_d = (1386.0*rmu2*rmu2*rmu-1260.0*rmu2*rmu+210.0)/16.0;
      comtt   = pplp1*lp1   + pplp3*lp3   + pplp6*lp6; 
      comtt_d = pplp1*lp1_d + pplp3*lp3_d + pplp6*lp6_d;
    } else {
      comtt = 0.0;
      comtt_d = 0.0;
    }
    
    // bond-bending terms derivatives
    
    if (param->aconf > 1.0e-4) {
      if (param->hfocor >= 0.0) {
	comtt += param->aconf *(rmu-c123)*(rmu-c123);
	comtt_d += 2.0*param->aconf*(rmu-c123);
      } else if (param->hfocor < 0.0) {
	comtt += param->aconf *(4.0-(rmu-c123)*(rmu-c123));
	comtt_d += -2.0*param->aconf*(rmu-c123);
      }
    }
    
    com4k = fcj * fck_d * comtt;
    com5 = fcj * fck * comtt_d;
    
    ffj1 =-1.0*(com5/(rij*rik)); 
    ffj2 = 1.0*(com5*rmu/rsqij);
    ffk1 = ffj1;
    ffk2 = 1.0*(-com4k/rik+com5*rmu/rsqik);
    
  } else {
    ffj1 = 0.0; ffj2 = 0.0;
    ffk1 = 0.0; ffk2 = 0.0;
  }
  
  // j-atom
  
  vec3_scale(ffj1,delrik,drjlp); 	    // (k,x[],y[]), y[]=k*x[]
  vec3_scaleadd(ffj2,delrij,drjlp,drjlp);   // (k,x[],y[],z[]), z[]=k*x[]+y[]
  
  // k-atom
  
  vec3_scale(ffk1,delrij,drklp);
  vec3_scaleadd(ffk2,delrik,drklp,drklp);
  
  // i-atom 
  
  vec3_add(drjlp,drklp,drilp);		    // (x[],y[],z[]), z[]=x[]+y[]
  vec3_scale(-1.0,drilp,drilp);
}

/* ---------------------------------------------------------------------- */

void PairComb::force_zeta(Param *param, int eflag, int i, int j, double rsq, 
		double zeta_ij, double iq, double jq, double &fforce, 
		double &prefactor, double &eng)
{
  double r,fa,fa_d,bij;

  r = sqrt(rsq);
  if (r > param->bigr+param->bigd) return;
  fa = comb_fa(r,param,iq,jq);
  fa_d = comb_fa_d(r,param,iq,jq);
  bij = comb_bij(zeta_ij,param);
  bbij[i][j] = bij;

  // force
  fforce = 0.5*bij*fa_d / r;
  prefactor = -0.5*fa * comb_bij_d(zeta_ij,param);
  
  // eng = attractive energy
  if (eflag) eng = 0.5*bij*fa;
}

/* ---------------------------------------------------------------------- */

double PairComb::comb_fc(double r, Param *param)
{
  double comb_R = param->bigr;
  double comb_D = param->bigd;
  
  if (r < comb_R-comb_D) return 1.0;
  if (r > comb_R+comb_D) return 0.0;
  return 0.5*(1.0 + cos(MY_PI*(r - comb_R)/comb_D));
}

/* ---------------------------------------------------------------------- */

double PairComb::comb_fc_d(double r, Param *param)
{
  double comb_R = param->bigr;
  double comb_D = param->bigd;
  
  if (r < comb_R-comb_D) return 0.0;
  if (r > comb_R+comb_D) return 0.0;
  return -(MY_PI2/comb_D) * sin(MY_PI*(r - comb_R)/comb_D);
}

/* ---------------------------------------------------------------------- */

double PairComb::comb_fc2(double r)
{
  double comb_R = 1.89350;
  double comb_D = comb_R + 0.050;
  
  if (r < comb_R) return 0.0;
  if (r > comb_D) return 1.0;
  return 0.5*(1.0 + cos(MY_PI*(r - comb_R)/(comb_D-comb_R)));
}

/* ---------------------------------------------------------------------- */

double PairComb::comb_fc2_d(double r)
{
  double comb_R = 1.89350;
  double comb_D = comb_R + 0.050;
  
  if (r < comb_R) return 0.0;
  if (r > comb_D) return 0.0;
  return -(MY_PI2/(comb_D-comb_R)) * sin(MY_PI*(r - comb_R)/(comb_D-comb_R));
}

/* ---------------------------------------------------------------------- */

double PairComb::comb_fc3(double r)
{
  double comb_R = 2.51350;
  double comb_D = comb_R + 0.050;
  
  if (r < comb_R) return 1.0;
  if (r > comb_D) return 0.0;
  return 0.5*(1.0 + cos(MY_PI*(r - comb_R)/(comb_D-comb_R)));
}

/* ---------------------------------------------------------------------- */

double PairComb::comb_fc3_d(double r)
{
  double comb_R = 2.51350;
  double comb_D = comb_R + 0.050;
  
  if (r < comb_R) return 0.0;
  if (r > comb_D) return 0.0;
  return -(MY_PI2/(comb_D-comb_R)) * sin(MY_PI*(r - comb_R)/(comb_D-comb_R));
}

/* ---------------------------------------------------------------------- */

double PairComb::self(Param *param, double qi, double selfpot)
{
 double self_tmp, cmin, cmax, qmin, qmax;
 double s1=param->chi, s2=param->dj, s3=param->dk, s4=param->dl, s5=param->dm;

 self_tmp = 0.0; 
 qmin = param->QL1*0.90; 
 qmax = param->QU1*0.90;
 cmin = cmax = 1000.0;

 self_tmp = qi*(s1+qi*(s2+selfpot+qi*(s3+qi*(s4+qi*qi*s5))));

 if (qi < qmin) self_tmp += cmin * pow((qi-qmin),4);
 if (qi > qmax) self_tmp += cmax * pow((qi-qmax),4);
 
 return self_tmp;
}

/* ---------------------------------------------------------------------- */

double PairComb::comb_fa(double r, Param *param, double iq, double jq)
{
  double bigB,Bsi,Bsj;
  double qi,qj,Di,Dj;

  if (r > param->bigr + param->bigd) return 0.0;
  qi = iq; qj = jq;
  Di = Dj = Bsi = Bsj = bigB = 0.0;
  Di = param->DU1 + pow(fabs(param->bD1*(param->QU1-qi)),param->nD1);
  Dj = param->DU2 + pow(fabs(param->bD2*(param->QU2-qj)),param->nD2);
  Bsi = param->bigb1 * exp(param->lam21*Di)*
       (param->aB1-fabs(pow(param->bB1*(qi-param->Qo1),10)));
  Bsj = param->bigb2 * exp(param->lam22*Dj)*
       (param->aB2-fabs(pow(param->bB2*(qj-param->Qo2),10)));
  if (Bsi > 0.0 && Bsj > 0.0) bigB = sqrt(Bsi*Bsj)*param->romigb; 
  else bigB = 0.0;

  return -bigB * exp(-param->rlm2 * r) * comb_fc(r,param);
}   

/* ---------------------------------------------------------------------- */

double PairComb::comb_fa_d(double r, Param *param, double iq, double jq)
{
  double bigB,Bsi,Bsj;
  double qi,qj,Di,Dj;

  if (r > param->bigr + param->bigd) return 0.0;
  qi = iq; qj = jq;
  Di = Dj = Bsi = Bsj = bigB = 0.0;
  Di = param->DU1 + pow(fabs(param->bD1*(param->QU1-qi)),param->nD1);
  Dj = param->DU2 + pow(fabs(param->bD2*(param->QU2-qj)),param->nD2);
  Bsi = param->bigb1 * exp(param->lam21*Di)*
       (param->aB1-fabs(pow(param->bB1*(qi-param->Qo1),10)));
  Bsj = param->bigb2 * exp(param->lam22*Dj)*
       (param->aB2-fabs(pow(param->bB2*(qj-param->Qo2),10)));
  if (Bsi > 0.0 && Bsj > 0.0) bigB = sqrt(Bsi*Bsj)*param->romigb;
  else bigB = 0.0;

  return bigB * exp(-param->rlm2 * r) *
    (param->rlm2 * comb_fc(r,param) - comb_fc_d(r,param));
}

/* ---------------------------------------------------------------------- */

double PairComb::comb_bij(double zeta, Param *param)
{
  double tmp = param->beta * zeta;
  if (tmp > param->c1) return 1.0/sqrt(tmp);
  if (tmp > param->c2)
    return (1.0 - pow(tmp,-param->powern) / (2.0*param->powern))/sqrt(tmp);
  if (tmp < param->c4) return 1.0;
  if (tmp < param->c3)
    return 1.0 - pow(tmp,param->powern)/(2.0*param->powern);
  return pow(1.0 + pow(tmp,param->powern), -1.0/(2.0*param->powern));
}

/* ---------------------------------------------------------------------- */

double PairComb::comb_bij_d(double zeta, Param *param)
{
  double tmp = param->beta * zeta;
  if (tmp > param->c1) return param->beta * -0.5*pow(tmp,-1.5);
  if (tmp > param->c2)
    return param->beta * (-0.5*pow(tmp,-1.5) * 
			  (1.0 - 0.5*(1.0 +  1.0/(2.0*param->powern)) * 
			   pow(tmp,-param->powern)));
  if (tmp < param->c4) return 0.0;
  if (tmp < param->c3)
    return -0.5*param->beta * pow(tmp,param->powern-1.0);
			  
  double tmp_n = pow(tmp,param->powern);
  return -0.5 * pow(1.0+tmp_n, -1.0-(1.0/(2.0*param->powern)))*tmp_n / zeta;
}

/* ---------------------------------------------------------------------- */

void PairComb::attractive(Param *param, double prefactor,
			  double rsqij, double rsqik,
			  double *delrij, double *delrik, 
			  double *fi, double *fj, double *fk)
{
  double rij_hat[3],rik_hat[3];
  double rij,rijinv,rik,rikinv;

  rij = sqrt(rsqij);
  rijinv = 1.0/rij;
  vec3_scale(rijinv,delrij,rij_hat);
  
  rik = sqrt(rsqik);
  rikinv = 1.0/rik;
  vec3_scale(rikinv,delrik,rik_hat);

  comb_zetaterm_d(prefactor,rij_hat,rij,rik_hat,rik,fi,fj,fk,param);
}

/* ---------------------------------------------------------------------- */

void PairComb::comb_zetaterm_d(double prefactor, double *rij_hat, double rij,
			       double *rik_hat, double rik, double *dri, 
			       double *drj, double *drk, Param *param)
{
  double gijk,gijk_d,ex_delr,ex_delr_d,fc,dfc,cos_theta,tmp;
  double dcosdri[3],dcosdrj[3],dcosdrk[3];

  fc = comb_fc(rik,param);
  dfc = comb_fc_d(rik,param);
  if (param->powermint == 3) tmp = pow(param->rlm2 * (rij-rik),3.0);
  else tmp = param->rlm2 * (rij-rik);

  if (tmp > 69.0776) ex_delr = 1.e30;
  else if (tmp < -69.0776) ex_delr = 0.0;
  else ex_delr = exp(tmp); // ex_delr is Ygexp

  if (param->powermint == 3)
    ex_delr_d = 3.0*pow(param->rlm2,3.0) * pow(rij-rik,2.0)*ex_delr; // com3
  else ex_delr_d = param->rlm2 * ex_delr; // com3
  
  cos_theta = vec3_dot(rij_hat,rik_hat);
  gijk = comb_gijk(cos_theta,param);
  gijk_d = comb_gijk_d(cos_theta,param);
  costheta_d(rij_hat,rij,rik_hat,rik,dcosdri,dcosdrj,dcosdrk);
  
  // compute the derivative wrt Ri
  // dri = -dfc*gijk*ex_delr*rik_hat;
  // dri += fc*gijk_d*ex_delr*dcosdri;
  // dri += fc*gijk*ex_delr_d*(rik_hat - rij_hat);
  // (k,x[],y[]), y[]=k*x[]
  // (k,x[],y[],z[]), z[]=k*x[]+y[]

  vec3_scale(-dfc*gijk*ex_delr,rik_hat,dri);
  vec3_scaleadd(fc*gijk_d*ex_delr,dcosdri,dri,dri);
  vec3_scaleadd(fc*gijk*ex_delr_d,rik_hat,dri,dri);
  vec3_scaleadd(-fc*gijk*ex_delr_d,rij_hat,dri,dri);
  vec3_scale(prefactor,dri,dri);

  // compute the derivative wrt Rj
  // drj = fc*gijk_d*ex_delr*dcosdrj;
  // drj += fc*gijk*ex_delr_d*rij_hat;

  vec3_scale(fc*gijk_d*ex_delr,dcosdrj,drj);
  vec3_scaleadd(fc*gijk*ex_delr_d,rij_hat,drj,drj);
  vec3_scale(prefactor,drj,drj);

  // compute the derivative wrt Rk
  // drk = dfc*gijk*ex_delr*rik_hat;
  // drk += fc*gijk_d*ex_delr*dcosdrk;
  // drk += -fc*gijk*ex_delr_d*rik_hat;

  vec3_scale(dfc*gijk*ex_delr,rik_hat,drk);
  vec3_scaleadd(fc*gijk_d*ex_delr,dcosdrk,drk,drk);
  vec3_scaleadd(-fc*gijk*ex_delr_d,rik_hat,drk,drk);
  vec3_scale(prefactor,drk,drk);
}

/* ---------------------------------------------------------------------- */

void PairComb::costheta_d(double *rij_hat, double rij,
			     double *rik_hat, double rik,
			     double *dri, double *drj, double *drk)
{
  // first element is devative wrt Ri, second wrt Rj, third wrt Rk

  double cos_theta = vec3_dot(rij_hat,rik_hat);

  vec3_scaleadd(-cos_theta,rij_hat,rik_hat,drj);
  vec3_scale(1.0/rij,drj,drj);
  vec3_scaleadd(-cos_theta,rik_hat,rij_hat,drk);
  vec3_scale(1.0/rik,drk,drk);
  vec3_add(drj,drk,dri);
  vec3_scale(-1.0,dri,dri);
}

/* ---------------------------------------------------------------------- */

void PairComb::sm_table()
{
  int i,j,k,m,nntypes,ncoul;
  int inty, itype, jtype;
  int iparam_i, iparam_ij, iparam_ji;
  double r,dra,drin,rc,z,zr,zrc,ea,eb,ea3,eb3,alf;
  double exp2er,exp2ersh,fafash,dfafash,F1,dF1,ddF1,E1,E2,E3,E4;
  double exp2ear,exp2ebr,exp2earsh,exp2ebrsh,fafbsh,dfafbsh;

  int n = atom->ntypes;
  int nmax = atom->nmax;
  
  dra  = 0.001;  // lookup table step size
  drin = 0.1;    // starting distance of 1/r 
  rc = cutmax;
  alf = 0.20;
  
  nntypes = int((n+1)*n/2); // interaction types
  ncoul = int((rc-drin)/dra)+1;
/*  
  memory->destroy(intype);
  memory->destroy(fafb);
  memory->destroy(dfafb);
  memory->destroy(ddfafb);
  memory->destroy(phin);
  memory->destroy(dphin);
  memory->destroy(erpaw);
*/  
  // allocate arrays
  
  memory->create(intype,n,n,"pair:intype");
  memory->create(fafb,ncoul,nntypes,"pair:fafb");
  memory->create(dfafb,ncoul,nntypes,"pair:dfafb");
  memory->create(ddfafb,ncoul,nntypes,"pair:ddfafb");
  memory->create(phin,ncoul,nntypes,"pair:phin");
  memory->create(dphin,ncoul,nntypes,"pair:dphin");
  memory->create(erpaw,25000,2,"pair:erpaw");
  memory->create(NCo,nmax,"pair:NCo");
  memory->create(bbij,nmax,nmax,"pair:bbij");
  memory->create(sht_num,nmax,"pair:sht_num");
  sht_first = (int **) memory->smalloc(nmax*sizeof(int *),
	    "pair:sht_first");
  
  // set interaction number: 0-0=0, 1-1=1, 0-1=1-0=2
  
  m = 0; k = n;
  for (i = 0; i < n; i++) {
    for (j = 0; j < n; j++) {
      if (j == i) { 
	intype[i][j] = m;
	m += 1;
      } else if (j != i && j > i) {
	intype[i][j] = k;
	k += 1;
      } else if (j != i && j < i) {
	intype[i][j] = intype[j][i];
      }
    }
  }
  
  // default arrays to zero
  
  for (i = 0; i < ncoul; i ++) {
    for (j = 0; j < nntypes; j ++) {
      fafb[i][j] = 0.0; 
      dfafb[i][j] = 0.0; 
      ddfafb[i][j] = 0.0; 
      phin[i][j] = 0.0; 
      dphin[i][j] = 0.0;
    }
  }
  
  // direct 1/r energy with Slater 1S orbital overlap
  
  for (i = 0; i < n; i++) {
    r = drin;
    itype = params[i].ielement;
    iparam_i = elem2param[itype][itype][itype];
    z = params[iparam_i].esm1;
    for (j = 0; j < ncoul; j++) {
      exp2er = exp(-2.0 * z * r);
      phin[j][i] = 1.0 - exp2er * (1.0 + 2.0 * z * r * (1.0 + z * r));
      dphin[j][i] = (4.0 * exp2er * z * z * z * r * r);
      r += dra;
    }
  }

  for (i = 0; i < n; i ++) {
    for (j = 0; j < n; j ++) {
      r = drin;
      if (j == i) {
        itype = params[i].ielement;
	inty = intype[itype][itype];
        iparam_i = elem2param[itype][itype][itype];
        z = params[iparam_i].esm1;
	zrc = z * rc;
	exp2ersh = exp(-2.0 * zrc);
	fafash = -exp2ersh * (1.0 / rc + 
			      z * (11.0/8.0 + 3.0/4.0*zrc + zrc*zrc/6.0));
	dfafash = exp2ersh * (1.0/(rc*rc) + 2.0*z/rc +
			      z*z*(2.0 + 7.0/6.0*zrc + zrc*zrc/3.0));
	for (k = 0; k < ncoul; k ++) {
	  zr = z * r;
	  exp2er = exp(-2.0*zr);
	  F1 = -exp2er * (1.0 / r + 
			  z * (11.0/8.0 + 3.0/4.0*zr + zr*zr/6.0));
	  dF1 = exp2er * (1.0/(r*r) + 2.0*z/r +
			  z*z*(2.0 + 7.0/6.0*zr + zr*zr/3.0));
	  ddF1 = -exp2er * (2.0/(r*r*r) + 4.0*z/(r*r) - 
			    z*z*z/3.0*(17.0/2.0 + 5.0*zr + 2.0*zr*zr));
	  fafb[k][inty] = F1-fafash-(r-rc)*dfafash;
	  dfafb[k][inty] = (dF1 - dfafash);
	  ddfafb[k][inty] = ddF1;
	  r += dra; 
	}
      } else if (j != i) {
        itype = params[i].ielement;
        jtype = params[j].ielement;
	inty = intype[itype][jtype];
        iparam_ij = elem2param[itype][jtype][jtype];
        ea = params[iparam_ij].esm1;
	ea3 = ea*ea*ea;
	iparam_ji = elem2param[jtype][itype][itype];
        eb = params[iparam_ji].esm1;
	eb3 = eb*eb*eb;
	E1 = ea*eb3*eb/((ea+eb)*(ea+eb)*(ea-eb)*(ea-eb));
	E2 = eb*ea3*ea/((ea+eb)*(ea+eb)*(eb-ea)*(eb-ea));
	E3 = (3.0*ea*ea*eb3*eb-eb3*eb3) / 
	  ((ea+eb)*(ea+eb)*(ea+eb)*(ea-eb)*(ea-eb)*(ea-eb));
	E4 = (3.0*eb*eb*ea3*ea-ea3*ea3) / 
	  ((ea+eb)*(ea+eb)*(ea+eb)*(eb-ea)*(eb-ea)*(eb-ea));
	exp2earsh = exp(-2.0*ea*rc);
	exp2ebrsh = exp(-2.0*eb*rc);
	fafbsh = -exp2earsh*(E1 + E3/rc)-exp2ebrsh*(E2 + E4/rc);
	dfafbsh = 
	  exp2earsh*(2.0*ea*(E1+E3/rc)+E3/(rc*rc)) +
	  exp2ebrsh*(2.0*eb*(E2+E4/rc)+E4/(rc*rc));
	for (k = 0; k < ncoul; k ++) {
	  exp2ear = exp(-2.0*ea*r);
	  exp2ebr = exp(-2.0*eb*r);
	  fafb[k][inty] = 
	    - exp2ear*(E1+E3/r) - exp2ebr*(E2+E4/r)
	    - fafbsh - (r-rc) * dfafbsh;
	  dfafb[k][inty] = (exp2ear*(2.0*ea*(E1+E3/r) + E3/(r*r))
			    + exp2ebr*(2.0*eb*(E2+E4/r) + E4/(r*r))- dfafbsh);
	  ddfafb[k][inty] = (- exp2ear*(E3/(r*r)*(1.0/r+2.0*ea/r+2.0/(r*r))
					+ 2.0*ea*(E1+E3/r))-
			     exp2ebr*(E4/(r*r)
				      *(1.0/r+2.0*eb/r+2.0/(r*r)) + 
				      2.0*eb*(E2+E4/r)));
	  r += dra; 
	}
      } 
    }
  }
  
  for (i = 0; i < 25000; i ++) {
    r = dra * i + drin;
    erpaw[i][0] = erfc(r*alf);
    erpaw[i][1] = exp(-r*r*alf*alf);
  }
}

/* ---------------------------------------------------------------------- */

void PairComb::potal_calc(double &calc1, double &calc2, double &calc3)
{
  double alf,rcoul,esucon;
  int m;
  
  rcoul = 0.0;
  for (m = 0; m < nparams; m++)
    if (params[m].lcut > rcoul) rcoul = params[m].lcut;
  
  alf = 0.20;
  esucon = force->qqr2e;

  calc2 = (erfc(rcoul*alf)/rcoul/rcoul+2.0*alf/MY_PIS*
	   exp(-alf*alf*rcoul*rcoul)/rcoul)*esucon/rcoul;
  calc3 = (erfc(rcoul*alf)/rcoul)*esucon;
  calc1 = -(alf/MY_PIS*esucon+calc3*0.5);
}

/* ---------------------------------------------------------------------- */

void PairComb::tri_point(double rsq, int &mr1, int &mr2, 
			 int &mr3, double &sr1, double &sr2, 
			 double &sr3, int &itype)
{
 double r, rin, dr, dd, rr1, rridr, rridr2;

 rin = 0.10; dr = 0.0010;
 r = sqrt(rsq);
 if (r < rin + 2.0*dr) r = rin + 2.0*dr;
 if (r > cutmax - 2.0*dr) r = cutmax - 2.0*dr;
 rridr = (r-rin)/dr;

 mr1 = int(rridr)-1;
 dd = rridr - float(mr1);
 if (dd > 0.5) mr1 += 1;
 mr2 = mr1 + 1;
 mr3 = mr2 + 1;

 rr1 = float(mr1)*dr;
 rridr = (r - rin - rr1)/dr;
 rridr2 = rridr * rridr;

 sr1 = (rridr2 - rridr) * 0.50;
 sr2 = 1.0 - rridr2;
 sr3 = (rridr2 + rridr) * 0.50;
}

/* ---------------------------------------------------------------------- */

void PairComb::direct(int inty, int mr1, int mr2, int mr3, double rsq,
		      double sr1, double sr2, double sr3, 
		      double iq, double jq, 
		      double potal, double fac11, double fac11e, 
		      double &pot_tmp, double &pot_d)
{
 double r,erfcc,fafbn1,potij,sme2,esucon;
 double r3,erfcd,dfafbn1,smf2,dvdrr,alf,alfdpi;

 r = sqrt(rsq);
 r3 = r * rsq;
 alf = 0.20;
 alfdpi = 2.0*alf/MY_PIS;
 esucon = force->qqr2e;
 pot_tmp = 0.0;
 pot_d = 0.0;

 // 1/r energy

 erfcc = sr1*erpaw[mr1][0] + sr2*erpaw[mr2][0] + sr3*erpaw[mr3][0];
 fafbn1= sr1*fafb[mr1][inty] + sr2*fafb[mr2][inty] + sr3*fafb[mr3][inty];
 potij = (erfcc/r * esucon - fac11e);
 sme2 = potij + fafbn1 * esucon;
 pot_tmp = 1.0 * iq * jq *sme2; 

 // 1/r force (wrt r)

 erfcd = sr1*erpaw[mr1][1] + sr2*erpaw[mr2][1] + sr3*erpaw[mr3][1];
 dfafbn1= sr1*dfafb[mr1][inty] + sr2*dfafb[mr2][inty] + sr3*dfafb[mr3][inty];
 dvdrr = (erfcc/r3+alfdpi*erfcd/rsq)*esucon-fac11;
 smf2 = dvdrr - dfafbn1 * esucon/r;
 pot_d =  1.0 * iq * jq * smf2;

}

/* ---------------------------------------------------------------------- */

void PairComb::field(Param *param, double rsq, double iq,double jq,
		     double &vionij,double &fvionij)
{
 double r,r5,r6,rc,rc5,rc6,rf5,drf6,smpn,smpl,rfx1,rfx2;
 double cmi1,cmi2,cmj1,cmj2;

 r = sqrt(rsq);
 r5 = r*r*r*r*r;
 r6 = r5 * r;
 rc = param->lcut; 
 rc5 = rc*rc*rc*rc*rc; 
 rc6 = rc5 * rc;
 cmi1 = param->cmn1; 
 cmi2 = param->cmn2;
 cmj1 = param->cml1; 
 cmj2 = param->cml2;
 rf5 = 1.0/r5 - 1.0/rc5 + 5.0*(r-rc)/rc6;
 drf6 = 5.0/rc6 - 5.0/r6;

 // field correction energy

 smpn = rf5*jq*(cmi1+jq*cmi2);
 smpl = rf5*iq*(cmj1+iq*cmj2);
 vionij += 1.0 * (smpn + smpl);

 // field correction force

 rfx1 = jq*drf6*(cmi1+jq*cmi2)/r;
 rfx2 = iq*drf6*(cmj1+iq*cmj2)/r;
 fvionij -= 1.0 * (rfx1 + rfx2);
}

/* ---------------------------------------------------------------------- */

double PairComb::yasu_char(double *qf_fix, int &igroup)
{
  int i,j,k,ii,jj,kk,jnum,itag,jtag;
  int itype,jtype,ktype,iparam_i,iparam_ij,iparam_ijk;
  double xtmp,ytmp,ztmp;
  double rsq1,rsq2,delr1[3],delr2[3],zeta_ij;
  int *ilist,*jlist,*numneigh,**firstneigh;
  double iq,jq,fqi,fqj,fqij,fqjj;
  double potal,fac11,fac11e,sr1,sr2,sr3;
  int mr1,mr2,mr3,inty;
  int sht_jnum, *sht_jlist;
  
  double **x = atom->x;
  double *q = atom->q;
  int *type = atom->type;
  int *tag = atom->tag;
  
  int inum = list->inum;
  ilist = list->ilist;
  numneigh = list->numneigh;
  firstneigh = list->firstneigh;

  int *mask = atom->mask;
  int groupbit = group->bitmask[igroup];

  qf = qf_fix;
  for (ii = 0; ii < inum; ii++) {
    i = ilist[ii];
    if (mask[i] & groupbit)
      qf[i] = 0.0;
  }

  // communicating charge force to all nodes, first forward then reverse

  comm->forward_comm_pair(this);

  // self energy correction term: potal

  potal_calc(potal,fac11,fac11e);

  // loop over full neighbor list of my atoms

  fqi = fqj = fqij = fqjj = 0.0;

  for (ii = 0; ii < inum; ii ++) {
    i = ilist[ii];
    itag = tag[i];
    if (mask[i] & groupbit) {
      itype = map[type[i]];
      xtmp = x[i][0];
      ytmp = x[i][1];
      ztmp = x[i][2];
      iq = q[i];
      iparam_i = elem2param[itype][itype][itype];

      // charge force from self energy

      fqi = qfo_self(&params[iparam_i],iq,potal);

      // two-body interactions

      jlist = firstneigh[i];
      jnum = numneigh[i];
      sht_jlist = sht_first[i];
      sht_jnum = sht_num[i];

      for (jj = 0; jj < jnum; jj++) {
        j = jlist[jj];
	j &= NEIGHMASK;
        jtag = tag[j];

        if (itag > jtag) {
          if ((itag+jtag) % 2 == 0) continue;
        } else if (itag < jtag) {
          if ((itag+jtag) % 2 == 1) continue;
        } else {
          if (x[j][2] < x[i][2]) continue;
          if (x[j][2] == ztmp && x[j][1] < ytmp) continue;
          if (x[j][2] == ztmp && x[j][1] == ytmp && x[j][0] < xtmp) continue;
        } 

        jtype = map[type[j]];
        jq = q[j];

        delr1[0] = x[j][0] - xtmp;
        delr1[1] = x[j][1] - ytmp;
        delr1[2] = x[j][2] - ztmp;
        rsq1 = vec3_dot(delr1,delr1);

        iparam_ij = elem2param[itype][jtype][jtype];

        // long range q-dependent

        if (rsq1 > params[iparam_ij].lcutsq) continue;
      
        inty = intype[itype][jtype];
      
        // polynomial three-point interpolation
      
        tri_point(rsq1,mr1,mr2,mr3,sr1,sr2,sr3,itype);

        // 1/r charge forces

        qfo_direct(inty,mr1,mr2,mr3,rsq1,sr1,sr2,sr3,fac11e,fqij);
        fqi += jq * fqij;  qf[j] += iq * fqij;

        // field correction to self energy and charge force
      
        qfo_field(&params[iparam_ij],rsq1,iq,jq,fqij,fqjj);
        fqi += fqij;
        qf[j] += fqjj;
      }
      
        // three-body interactions
	
      for (jj = 0; jj < jnum; jj++) {
        j = jlist[jj];
	j &= NEIGHMASK;
        jtype = map[type[j]];
        jq = q[j];

        delr1[0] = x[j][0] - xtmp;
        delr1[1] = x[j][1] - ytmp;
        delr1[2] = x[j][2] - ztmp;
        rsq1 = vec3_dot(delr1,delr1);

        iparam_ij = elem2param[itype][jtype][jtype];

        if (rsq1 > params[iparam_ij].cutsq) continue;

        // charge force in Aij and Bij
      
        qfo_short(&params[iparam_ij],i,j,rsq1,iq,jq,fqij,fqjj);
        fqi += fqij;  qf[j] += fqjj;
      }
      qf[i] += fqi;
    }
  }
  
  comm->reverse_comm_pair(this);
  
  // sum charge force on each node and return it
  
  double eneg = 0.0;
  for (ii = 0; ii < inum; ii++) {
    i = ilist[ii];
    if (mask[i] & groupbit)
      eneg += qf[i];
  }
  double enegtot;
  MPI_Allreduce(&eneg,&enegtot,1,MPI_DOUBLE,MPI_SUM,world);
  return enegtot;
}

/* ---------------------------------------------------------------------- */

double PairComb::qfo_self(Param *param, double qi, double selfpot)
{
 double self_d,cmin,cmax,qmin,qmax;
 double s1 = param->chi;
 double s2 = param->dj;
 double s3 = param->dk;
 double s4 = param->dl;
 double s5 = param->dm;

 self_d = 0.0; 
 qmin = param->QL1*0.90; 
 qmax = param->QU1*0.90;
 if (qmax > 4.50 ) qmax = -0.70;
 cmin = cmax = 1000.0;
 
 self_d = s1+qi*(2.0*(s2+selfpot)+qi*(3.0*s3+qi*(4.0*s4+qi*qi*6.0*s5)));
 
 if (qi < qmin) {
   // char str[128];
   // sprintf(str,"Pair COMB charge %.10f with force %.10f hit min barrier",
   // qi,self_d);
   // error->warning(FLERR,str,0);
   self_d += 4.0 * cmin * pow((qi-qmin),3);
 }
 if (qi > qmax) {
   // char str[128];
   // sprintf(str,"Pair COMB charge %.10f with force %.10f hit max barrier",
   //	   qi,self_d);
   // error->warning(FLERR,str,0);
   self_d += 4.0 * cmax * pow((qi-qmax),3);
 }

 return self_d;
}

/* ---------------------------------------------------------------------- */

void PairComb::qfo_direct(int inty, int mr1, int mr2, int mr3,
			  double rsq, double sr1, double sr2, 
			  double sr3, double fac11e, double &fqij)
{
 double r, erfcc, fafbn1, vm, esucon;

 r = sqrt(rsq);
 esucon=force->qqr2e;
 
 // 1/r force (wrt q)

 erfcc = sr1*erpaw[mr1][0]   + sr2*erpaw[mr2][0]   + sr3*erpaw[mr3][0];
 fafbn1= sr1*fafb[mr1][inty] + sr2*fafb[mr2][inty] + sr3*fafb[mr3][inty];
 vm = (erfcc/r * esucon - fac11e);
 fqij = 1.0 * (vm+esucon*fafbn1);
}

/* ---------------------------------------------------------------------- */

void PairComb::qfo_field(Param *param, double rsq,double iq,double jq,
			 double &fqij, double &fqjj)
{
 double r,r5,r6,rc,rc5,rc6;
 double cmi1,cmi2,cmj1,cmj2,rf5;

 fqij = fqjj = 0.0;
 r  = sqrt(rsq);
 r5 = r*r*r*r*r;
 r6 = r5 * r;
 rc = param->lcut;
 rc5 = rc*rc*rc*rc*rc;
 rc6 = rc5 * rc;
 cmi1 = param->cmn1;
 cmi2 = param->cmn2;
 cmj1 = param->cml1;
 cmj2 = param->cml2;
 rf5 = 1.0/r5 - 1.0/rc5 + 5.0*(r-rc)/rc6;

 // field correction charge force

 fqij = 1.0 * rf5 * (cmj1 + 2.0 * iq * cmj2);
 fqjj = 1.0 * rf5 * (cmi1 + 2.0 * jq * cmi2);
}

/* ---------------------------------------------------------------------- */

void PairComb::qfo_short(Param *param, int i, int j, double rsq,
			 double iq, double jq, double &fqij, double &fqjj)
{
  double r,tmp_fc,tmp_fc_d,tmp_exp1,tmp_exp2;
  double bigA,Asi,Asj,vrcs;
  double romi = param->addrep,rrcs = param->bigr + param->bigd;
  double qi,qj,Di,Dj,bigB,Bsi,Bsj;
  double QUchi,QOchi,QUchj,QOchj,YYDiqp,YYDjqp;
  double YYAsiqp,YYAsjqp,YYBsiqp,YYBsjqp;
  double caj,cbj,bij,cfqr,cfqs;
  double romie = param->romiga;
  double romib = param->romigb;
  double ca1,ca2,ca3,ca4;
  double rslp,rslp2,rslp4,arr1,arr2,fc2j,fc3j,fcp2j,fcp3j;

  qi = iq; qj = jq; r = sqrt(rsq);
  Di = Dj = Asi = Asj = bigA = Bsi = Bsj = bigB = 0.0;
  QUchi = QOchi = QUchj = QOchj = YYDiqp = YYDjqp =0.0;
  YYAsiqp = YYAsjqp = YYBsiqp = YYBsjqp = 0.0;
  caj = cbj = vrcs = cfqr = cfqs = 0.0;

  tmp_fc = comb_fc(r,param);
  tmp_fc_d = comb_fc_d(r,param);
  tmp_exp1 = exp(-param->rlm1 * r);
  tmp_exp2 = exp(-param->rlm2 * r);
  bij = bbij[i][j]; //comb_bij(zeta_ij,param);

  arr1 = 2.22850; arr2 = 1.89350;
  fc2j = comb_fc2(r);
  fc3j = comb_fc3(r);
  fcp2j = comb_fc2_d(r);
  fcp3j = comb_fc3_d(r);

  vrcs = 0.0;
  if (romi > 0.0) {
    if (!cor_flag) vrcs = romi * pow((1.0-r/rrcs),2.0);
    else if (cor_flag) {
      rslp = ((arr1-r)/(arr1-arr2));
      rslp2 = rslp * rslp; rslp4 = rslp2 * rslp2;
      vrcs = fc2j * fc3j * romi * ((50.0*rslp4-30.0*rslp2+4.50))/8.0; 
    }
  }
  
  Di = param->DU1 + pow(fabs(param->bD1*(param->QU1-qi)),param->nD1);
  Dj = param->DU2 + pow(fabs(param->bD2*(param->QU2-qj)),param->nD2);
  
  Asi = param->biga1 * exp(param->lam11*Di);
  Asj = param->biga2 * exp(param->lam12*Dj);
  Bsi = param->bigb1 * exp(param->lam21*Di)*
    (param->aB1-fabs(pow(param->bB1*(qi-param->Qo1),10)));
  Bsj = param->bigb2 * exp(param->lam22*Dj)*
    (param->aB2-fabs(pow(param->bB2*(qj-param->Qo2),10)));
  
  QUchi = (param->QU1-qi)*param->bD1;
  QUchj = (param->QU2-qj)*param->bD2;
  QOchi = (qi-param->Qo1)*param->bB1;
  QOchj = (qj-param->Qo2)*param->bB2;
  
  if (QUchi == 0.0) YYDiqp = 0.0;
  else YYDiqp = -param->nD1 * QUchi * param->bD1 * 
	 pow(fabs(QUchi),(param->nD1-2.0));

  if (QUchj == 0.0) YYDjqp = 0.0;
  else YYDjqp = -param->nD2 * QUchj * param->bD2 * 
	 pow(fabs(QUchj),(param->nD2-2.0));

  YYAsiqp = Asi * param->lam11 * YYDiqp;
  YYAsjqp = Asj * param->lam12 * YYDjqp;

  if (QOchi == 0.0)
    YYBsiqp=Bsi*param->lam21*YYDiqp;
  else
    YYBsiqp=Bsi*param->lam21*YYDiqp-param->bigb1*exp(param->lam21*Di)*
      10.0*QOchi*param->bB1*pow(fabs(QOchi),(10.0-2.0));

  if (QOchj == 0.0)
    YYBsjqp=Bsj*param->lam22*YYDjqp;
  else
    YYBsjqp=Bsj*param->lam22*YYDjqp-param->bigb2*exp(param->lam22*Dj)*
      10.0*QOchj*param->bB2*pow(fabs(QOchj),(10.0-2.0));

  if (Asi > 0.0 && Asj > 0.0) caj = 1.0/(2.0*sqrt(Asi*Asj)) * romie;
  else caj = 0.0;

  if (Bsi > 0.0 && Bsj > 0.0) cbj = 1.0/(2.0*sqrt(Bsi*Bsj)) * romib ;
  else cbj = 0.0;
  
  cfqr =  0.50 * tmp_fc * (1.0 + vrcs); // 0.5 b/c full atom loop
  cfqs = -0.50 * tmp_fc *  bij;
  
  ca1 = Asj * caj * YYAsiqp;
  ca2 = Bsj * cbj * YYBsiqp;
  ca3 = Asi * caj * YYAsjqp;
  ca4 = Bsi * cbj * YYBsjqp;

  fqij  = cfqr * tmp_exp1 * ca1;
  fqij += cfqs * tmp_exp2 * ca2;
  fqjj  = cfqr * tmp_exp1 * ca3;
  fqjj += cfqs * tmp_exp2 * ca4;
}

/* ---------------------------------------------------------------------- */

void PairComb::Over_cor(Param *param, double rsq1, int NCoi,
			double &Eov, double &Fov)
{
  double ECo,BCo,tmp_fc,tmp_fc_d;
  double r = sqrt(rsq1);
  int NCon = NCoi - 7;

  tmp_fc = comb_fc(r,param);
  tmp_fc_d = comb_fc(r,param);
  Eov = 0.0; Fov = 0.0;
  ECo = param->hfocor;
  BCo = 0.1;
  
  if (NCon >= 0.20) {
    Eov = tmp_fc * ECo * NCon/(1.0+exp(BCo*NCon));
    Fov = -(tmp_fc_d*Eov + tmp_fc*ECo/(1.0+exp(BCo*NCon)) -
	    (tmp_fc*ECo*NCon*BCo*exp(BCo*NCon)) /
	    ((1.0+exp(BCo*NCon))*(1.0+exp(BCo*NCon))));
    Fov /= r;
  }
}

/* ---------------------------------------------------------------------- */

int PairComb::pack_comm(int n, int *list, double *buf, int pbc_flag, int *pbc)
{
  int i,j,m;

  m = 0;
  for (i = 0; i < n; i ++) {
    j = list[i];
    buf[m++] = qf[j];
  }
  return 1;
}   
    
/* ---------------------------------------------------------------------- */
    
void PairComb::unpack_comm(int n, int first, double *buf)
{   
  int i,m,last;
  
  m = 0; 
  last = first + n ;
  for (i = first; i < last; i++) qf[i] = buf[m++];
} 

/* ---------------------------------------------------------------------- */

int PairComb::pack_reverse_comm(int n, int first, double *buf)
{
  int i,m,last;
  
  m = 0;
  last = first + n; 
  for (i = first; i < last; i++) buf[m++] = qf[i];
  return 1;
}   
    
/* ---------------------------------------------------------------------- */
    
void PairComb::unpack_reverse_comm(int n, int *list, double *buf)
{   
  int i,j,m;

  m = 0; 
  for (i = 0; i < n; i++) {
    j = list[i];
    qf[j] += buf[m++];
  }
} 

/* ----------------------------------------------------------------------
   memory usage of local atom-based arrays 
------------------------------------------------------------------------- */

double PairComb::memory_usage()
{
  double bytes = maxeatom * sizeof(double);
  bytes += maxvatom*6 * sizeof(double);
  bytes += nmax * sizeof(int);
  bytes += nmax * nmax * sizeof(int);
  return bytes;
}
/* ---------------------------------------------------------------------- */

void PairComb::Short_neigh()
{
  int nj,itype,jtype,iparam_ij;
  int inum,jnum,i,j,ii,jj;
  int *neighptrj,*ilist,*jlist,*numneigh;
  int **firstneigh;
  double xtmp,ytmp,ztmp,rr,rsq,delrj[3];

  double **x = atom->x;
  int *type  = atom->type;
  int nlocal = atom->nlocal;
  int ntype = atom->ntypes;

  if (atom->nmax > nmax) {
    nmax = int(1.0 * atom->nmax);
    memory->sfree(sht_num);
    memory->sfree(sht_first);
    memory->create(sht_num,nmax,"pair:sht_num");
    sht_first = (int **) memory->smalloc(nmax*sizeof(int *),
	    "pair:sht_first");
  }

  inum = list->inum;
  ilist = list->ilist;
  numneigh = list->numneigh;
  firstneigh = list->firstneigh;
  int npntj = 0;
  int npage = 0;

  for (ii = 0; ii < inum; ii++) {
    i = ilist[ii];
    itype = type[i];

    if (pgsize - npntj < oneatom) {
      npntj = 0;
      npage++;
      if (npage == maxpage) add_pages();
    }
 
    nj = 0;
    neighptrj = &pages[npage][npntj];

    xtmp = x[i][0];
    ytmp = x[i][1];
    ztmp = x[i][2];

    jlist = firstneigh[i];
    jnum = numneigh[i];

    for (jj = 0; jj < jnum; jj++) {
      j = jlist[jj];
      j &= NEIGHMASK;
      jtype = type[j];
      iparam_ij = elem2param[itype][jtype][jtype];

      delrj[0] = xtmp - x[j][0];
      delrj[1] = ytmp - x[j][1];
      delrj[2] = ztmp - x[j][2];
      rsq = vec3_dot(delrj,delrj);
      
      if (rsq > cutmin) continue;
      neighptrj[nj++] = j;
    }

    sht_first[i] = neighptrj;
    sht_num[i] = nj;
    npntj += nj;
  }
}

/* ---------------------------------------------------------------------- */

<<<<<<< HEAD
void PairComb::add_pages(int howmany)
{
  int npage = maxpage;
  maxpage += howmany*PGDELTA;
  pages = (int **)
    memory->srealloc(pages,maxpage*sizeof(int *),"pair:pages");
  for (int i = npage; i < maxpage; i++)
=======
void PairComb::add_pages()
{
  int toppage = maxpage;
  maxpage += PGDELTA;

  pages = (int **)
    memory->srealloc(pages,maxpage*sizeof(int *),"pair:pages");
  for (int i = toppage; i < maxpage; i++)
>>>>>>> 667fde6a
    memory->create(pages[i],pgsize,"pair:pages[i]");
}

/* ---------------------------------------------------------------------- */<|MERGE_RESOLUTION|>--- conflicted
+++ resolved
@@ -2126,24 +2126,13 @@
 
 /* ---------------------------------------------------------------------- */
 
-<<<<<<< HEAD
 void PairComb::add_pages(int howmany)
 {
-  int npage = maxpage;
+  int toppage = maxpage;
   maxpage += howmany*PGDELTA;
   pages = (int **)
     memory->srealloc(pages,maxpage*sizeof(int *),"pair:pages");
-  for (int i = npage; i < maxpage; i++)
-=======
-void PairComb::add_pages()
-{
-  int toppage = maxpage;
-  maxpage += PGDELTA;
-
-  pages = (int **)
-    memory->srealloc(pages,maxpage*sizeof(int *),"pair:pages");
   for (int i = toppage; i < maxpage; i++)
->>>>>>> 667fde6a
     memory->create(pages[i],pgsize,"pair:pages[i]");
 }
 
