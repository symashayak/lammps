--- conflicted
+++ resolved
@@ -72,11 +72,7 @@
   tabinner = sqrt(2.0);
 
   allocated = 0;
-<<<<<<< HEAD
-  suffix_compat = Suffix::NONE;
-=======
   suffix_flag = Suffix::NONE;
->>>>>>> 14c2d79c
 
   maxeatom = maxvatom = 0;
   eatom = NULL;
