--- conflicted
+++ resolved
@@ -64,11 +64,7 @@
 
 // customize by adding a special function
 
-<<<<<<< HEAD
-enum{SUM,XMIN,XMAX,AVE,TRAP,NEXT,ISDEF};
-=======
-enum{SUM,XMIN,XMAX,AVE,TRAP,SLOPE,NEXT};
->>>>>>> 30b091db
+enum{SUM,XMIN,XMAX,AVE,TRAP,SLOPE,NEXT,ISDEF};
 
 #define INVOKED_SCALAR 1
 #define INVOKED_VECTOR 2
@@ -3126,15 +3122,9 @@
   // word not a match to any special function
 
   if (strcmp(word,"sum") && strcmp(word,"min") && strcmp(word,"max") &&
-<<<<<<< HEAD
-      strcmp(word,"ave") && strcmp(word,"trap") && strcmp(word,"gmask") &&
-      strcmp(word,"isdef") &&
-      strcmp(word,"rmask") && strcmp(word,"grmask") && strcmp(word,"next"))
-=======
       strcmp(word,"ave") && strcmp(word,"trap") && strcmp(word,"slope") &&
-      strcmp(word,"gmask") && strcmp(word,"rmask") && 
+      strcmp(word,"isdef") && strcmp(word,"gmask") && strcmp(word,"rmask") &&
       strcmp(word,"grmask") && strcmp(word,"next"))
->>>>>>> 30b091db
     return 0;
 
   // parse contents for arg1,arg2,arg3 separated by commas
