--- conflicted
+++ resolved
@@ -72,13 +72,8 @@
   memory->destroy(npartner);
   memory->sfree(partner);
   memory->sfree(shearpartner);
-<<<<<<< HEAD
-  delete[] ipage;
-  delete[] dpage;
-=======
   delete [] ipage;
   delete [] dpage;
->>>>>>> e59d4f67
 }
 
 /* ---------------------------------------------------------------------- */
@@ -111,24 +106,15 @@
   if (oneatom != neighbor->oneatom) create = 1;
 
   if (create) {
-<<<<<<< HEAD
-    delete[] ipage;
-    delete[] dpage;
-=======
     delete [] ipage;
     delete [] dpage;
->>>>>>> e59d4f67
 
     pgsize = neighbor->pgsize;
     oneatom = neighbor->oneatom;
     int nmypage = comm->nthreads;
     ipage = new MyPage<int>[nmypage];
     dpage = new MyPage<double[3]>[nmypage];
-<<<<<<< HEAD
-    for (int i=0; i < nmypage; ++i) {
-=======
     for (int i = 0; i < nmypage; i++) {
->>>>>>> e59d4f67
       ipage[i].init(oneatom,pgsize);
       dpage[i].init(oneatom,pgsize);
     }
@@ -285,11 +271,7 @@
   bytes = nmax * sizeof(double *);
 
   int nmypage = comm->nthreads;
-<<<<<<< HEAD
-  for (int i=0; i < nmypage; ++i) {
-=======
   for (int i = 0; i < nmypage; i++) {
->>>>>>> e59d4f67
     bytes += ipage[i].size();
     bytes += dpage[i].size();
   }
