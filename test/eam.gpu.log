--- conflicted
+++ resolved
@@ -1,6 +1,6 @@
 
 run             100
-<<<<<<< HEAD
+
 Memory usage per processor = 15.7574 Mbytes
 Step PotEng TotEng Temp 
        0   -44795.247   -41770.366         1500 
@@ -32,39 +32,6 @@
 Histogram: 1 0 0 0 0 0 0 0 0 0
 
 Total # of neighbors = 2368542
-=======
-Memory usage per processor = 5.42156 Mbytes
-Step PotEng TotEng Temp 
-       0   -44795.244   -41770.363         1500 
-      10   -44801.675   -41770.368    1503.1866 
-      20    -44822.26   -41770.382    1513.3873 
-      30   -44835.808    -41770.39    1520.1019 
-      40   -44835.722   -41770.378    1520.0649 
-      50    -44842.83   -41770.375    1523.5915 
-      60   -44867.538   -41770.387    1535.8373 
-      70   -44900.625   -41770.397    1552.2399 
-      80   -44935.647   -41770.401    1569.6051 
-      90   -44971.476   -41770.407     1587.369 
-     100   -45003.993   -41770.407     1603.494 
-Loop time of 2.06346 on 12 procs (3 MPI x 4 OpenMP) for 100 steps with 15602 atoms
-
-Pair  time (%) = 1.88483 (91.3432)
-Neigh time (%) = 0.102419 (4.96347)
-Comm  time (%) = 0.0412393 (1.99855)
-Outpt time (%) = 0.0151782 (0.735569)
-Other time (%) = 0.0197936 (0.959241)
-
-Nlocal:    5200.67 ave 8353 max 3620 min
-Histogram: 2 0 0 0 0 0 0 0 0 1
-Nghost:    587 ave 921 max 412 min
-Histogram: 2 0 0 0 0 0 0 0 0 1
-Neighs:    0 ave 0 max 0 min
-Histogram: 3 0 0 0 0 0 0 0 0 0
-FullNghs: 789515 ave 1.26788e+06 max 549194 min
-Histogram: 2 0 0 0 0 0 0 0 0 1
-
-Total # of neighbors = 2368546
->>>>>>> ea346772
 Ave neighs/atom = 151.81
 Neighbor list builds = 5
 Dangerous builds = 0
